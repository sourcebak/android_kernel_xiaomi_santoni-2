--- conflicted
+++ resolved
@@ -1,10 +1,6 @@
 VERSION = 3
 PATCHLEVEL = 18
-<<<<<<< HEAD
-SUBLEVEL = 18
-=======
 SUBLEVEL = 20
->>>>>>> 400d6865
 EXTRAVERSION =
 NAME = Shuffling Zombie Juror
 
