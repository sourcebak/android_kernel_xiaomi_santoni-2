--- conflicted
+++ resolved
@@ -1840,7 +1840,6 @@
 
 	  If unsure, say N.
 
-<<<<<<< HEAD
 config PANIC_ON_DATA_CORRUPTION
 	bool "Cause a Kernel Panic When Data Corruption is detected"
 	help
@@ -1858,7 +1857,7 @@
 	        ...
 	        memtest=17, mean do 17 test patterns.
 	  If you are unsure how to answer this question, answer N.
-=======
+
 config BUG_ON_DATA_CORRUPTION
 	bool "Trigger a BUG when data corruption is detected"
 	select CONFIG_DEBUG_LIST
@@ -1868,7 +1867,6 @@
 	  for validity.
 
 	  If unsure, say N.
->>>>>>> b842e784
 
 source "samples/Kconfig"
 
