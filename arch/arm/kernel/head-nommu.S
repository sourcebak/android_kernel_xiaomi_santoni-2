--- conflicted
+++ resolved
@@ -117,15 +117,8 @@
  ARM(	add	pc, r10, #PROCINFO_INITFUNC	)
  THUMB(	add	r12, r10, #PROCINFO_INITFUNC	)
  THUMB(	ret	r12				)
-<<<<<<< HEAD
-ENDPROC(secondary_startup)
-
-ENTRY(__secondary_switched)
+1:	bl	__after_proc_init
 	ldr	sp, [r7, #12]			@ set up the stack pointer
-=======
-1:	bl	__after_proc_init
-	ldr	sp, [r7, #8]			@ set up the stack pointer
->>>>>>> ce88f027
 	mov	fp, #0
 	b	secondary_start_kernel
 ENDPROC(secondary_startup)
