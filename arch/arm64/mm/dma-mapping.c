--- conflicted
+++ resolved
@@ -60,11 +60,7 @@
 }
 early_param("coherent_pool", early_coherent_pool);
 
-<<<<<<< HEAD
-static void *__alloc_from_pool(size_t size, struct page **ret_pages)
-=======
-static void *__alloc_from_pool(size_t size, struct page **ret_page, gfp_t flags)
->>>>>>> f154a14e
+static void *__alloc_from_pool(size_t size, struct page **ret_pages, gfp_t flags)
 {
 	unsigned long val;
 	void *ptr = NULL;
@@ -217,7 +213,6 @@
 	size = PAGE_ALIGN(size);
 
 	if (!(flags & __GFP_WAIT)) {
-<<<<<<< HEAD
 		struct page **page = NULL;
 		int count = size >> PAGE_SHIFT;
 		int array_size = count * sizeof(struct page *);
@@ -231,11 +226,7 @@
 		if (!page)
 			return NULL;
 
-		addr = __alloc_from_pool(size, page);
-=======
-		struct page *page = NULL;
-		void *addr = __alloc_from_pool(size, &page, flags);
->>>>>>> f154a14e
+		addr = __alloc_from_pool(size, page, flags);
 
 		if (addr)
 			*dma_handle = phys_to_dma(dev, page_to_phys(*page));
@@ -893,7 +884,7 @@
 	if (!pages)
 		return NULL;
 
-	addr = __alloc_from_pool(size, pages);
+	addr = __alloc_from_pool(size, pages, gfp);
 	if (!addr)
 		goto err_free;
 
