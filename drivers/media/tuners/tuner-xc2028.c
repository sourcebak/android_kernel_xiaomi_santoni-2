--- conflicted
+++ resolved
@@ -1401,7 +1401,6 @@
 	/*
 	 * Copy the config data.
 	 */
-<<<<<<< HEAD
 	kfree(priv->ctrl.fname);
 	priv->ctrl.fname = NULL;
 	memcpy(&priv->ctrl, p, sizeof(priv->ctrl));
@@ -1412,9 +1411,6 @@
 			goto unlock;
 		}
 	}
-=======
-	memcpy(&priv->ctrl, p, sizeof(priv->ctrl));
->>>>>>> ba420f35
 
 	/*
 	 * If firmware name changed, frees firmware. As free_firmware will
