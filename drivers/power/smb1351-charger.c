--- conflicted
+++ resolved
@@ -1549,14 +1549,6 @@
 		}
 	}
 
-<<<<<<< HEAD
-	/* Enable HVDCP */
-	rc = smb1351_masked_write(chip, HVDCP_BATT_MISSING_CTRL_REG,
-			HVDCP_EN_BIT, HVDCP_EN_BIT);
-	if (rc) {
-		pr_err("Failed to enable HVDCP, rc=%d\n", rc);
-		return rc;
-=======
 	if (chip->use_external_fg) {
 		rc = smb1351_set_bms_property(chip,
 			POWER_SUPPLY_PROP_IGNORE_FALSE_NEGATIVE_ISENSE, 0);
@@ -1575,7 +1567,14 @@
 				return rc;
 			}
 		}
->>>>>>> 0fdc7545
+	}
+
+	/* Enable HVDCP */
+	rc = smb1351_masked_write(chip, HVDCP_BATT_MISSING_CTRL_REG,
+			HVDCP_EN_BIT, HVDCP_EN_BIT);
+	if (rc) {
+		pr_err("Failed to enable HVDCP, rc=%d\n", rc);
+		return rc;
 	}
 
 	/* enable/disable charging by suspending usb */
