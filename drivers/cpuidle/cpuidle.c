--- conflicted
+++ resolved
@@ -136,14 +136,10 @@
 	time_end = ktime_get();
 	trace_cpu_idle_rcuidle(PWR_EVENT_EXIT, dev->cpu);
 
-<<<<<<< HEAD
 	/* The cpu is no longer idle or about to enter idle. */
 	sched_idle_set_state(NULL, -1);
 
-	if (!cpuidle_state_is_coupled(dev, drv, entered_state))
-=======
 	if (!cpuidle_state_is_coupled(dev, drv, index))
->>>>>>> b5076139
 		local_irq_enable();
 
 	diff = ktime_to_us(ktime_sub(time_end, time_start));
