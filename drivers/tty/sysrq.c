--- conflicted
+++ resolved
@@ -55,14 +55,10 @@
 static int __read_mostly sysrq_enabled = CONFIG_MAGIC_SYSRQ_DEFAULT_ENABLE;
 static bool __read_mostly sysrq_always_enabled;
 
-<<<<<<< HEAD
 unsigned short platform_sysrq_reset_seq[] __weak = { KEY_RESERVED };
 int sysrq_reset_downtime_ms __weak;
 
 bool sysrq_on(void)
-=======
-static bool sysrq_on(void)
->>>>>>> ba420f35
 {
 	return sysrq_enabled || sysrq_always_enabled;
 }
@@ -578,7 +574,6 @@
 EXPORT_SYMBOL(handle_sysrq);
 
 #ifdef CONFIG_INPUT
-static int sysrq_reset_downtime_ms;
 
 /* Simple translation table for the SysRq keys */
 static const unsigned char sysrq_xlate[KEY_CNT] =
