--- conflicted
+++ resolved
@@ -413,8 +413,7 @@
 static ssize_t yurex_read(struct file *file, char *buffer, size_t count, loff_t *ppos)
 {
 	struct usb_yurex *dev;
-	int retval = 0;
-	int bytes_read = 0;
+	int len = 0;
 	char in_buffer[20];
 	unsigned long flags;
 
@@ -422,33 +421,19 @@
 
 	mutex_lock(&dev->io_mutex);
 	if (!dev->interface) {		/* already disconnected */
-		retval = -ENODEV;
-		goto exit;
+		mutex_unlock(&dev->io_mutex);
+		return -ENODEV;
 	}
 
 	spin_lock_irqsave(&dev->lock, flags);
-	bytes_read = snprintf(in_buffer, 20, "%lld\n", dev->bbu);
+	len = snprintf(in_buffer, 20, "%lld\n", dev->bbu);
 	spin_unlock_irqrestore(&dev->lock, flags);
-
-<<<<<<< HEAD
-	if (*ppos < bytes_read) {
-		if (copy_to_user(buffer, in_buffer + *ppos, bytes_read - *ppos))
-			retval = -EFAULT;
-		else {
-			retval = bytes_read - *ppos;
-			*ppos += bytes_read;
-		}
-	}
-
-exit:
 	mutex_unlock(&dev->io_mutex);
-	return retval;
-=======
+
 	if (WARN_ON_ONCE(len >= sizeof(in_buffer)))
 		return -EIO;
 
 	return simple_read_from_buffer(buffer, count, ppos, in_buffer, len);
->>>>>>> b842e784
 }
 
 static ssize_t yurex_write(struct file *file, const char *user_buffer, size_t count, loff_t *ppos)
