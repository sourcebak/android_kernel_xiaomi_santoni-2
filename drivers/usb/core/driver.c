--- conflicted
+++ resolved
@@ -283,7 +283,7 @@
 	struct usb_device *udev = interface_to_usbdev(intf);
 	const struct usb_device_id *id;
 	int error = -ENODEV;
-	int lpm_disable_error;
+	int lpm_disable_error = -ENODEV;
 
 	dev_dbg(dev, "%s\n", __func__);
 
@@ -331,12 +331,14 @@
 	 * setting during probe, that should also be fine.  usb_set_interface()
 	 * will attempt to disable LPM, and fail if it can't disable it.
 	 */
-	lpm_disable_error = usb_unlocked_disable_lpm(udev);
-	if (lpm_disable_error && driver->disable_hub_initiated_lpm) {
-		dev_err(&intf->dev, "%s Failed to disable LPM for driver %s\n.",
-				__func__, driver->name);
-		error = lpm_disable_error;
-		goto err;
+	if (driver->disable_hub_initiated_lpm) {
+		lpm_disable_error = usb_unlocked_disable_lpm(udev);
+		if (lpm_disable_error) {
+			dev_err(&intf->dev, "%s Failed to disable LPM for driver %s\n.",
+					__func__, driver->name);
+			error = lpm_disable_error;
+			goto err;
+		}
 	}
 
 	/* Carry out a deferred switch to altsetting 0 */
@@ -386,7 +388,8 @@
 	struct usb_interface *intf = to_usb_interface(dev);
 	struct usb_host_endpoint *ep, **eps = NULL;
 	struct usb_device *udev;
-	int i, j, error, r, lpm_disable_error;
+	int i, j, error, r;
+	int lpm_disable_error = -ENODEV;
 
 	intf->condition = USB_INTERFACE_UNBINDING;
 
@@ -394,12 +397,13 @@
 	udev = interface_to_usbdev(intf);
 	error = usb_autoresume_device(udev);
 
-	/* Hub-initiated LPM policy may change, so attempt to disable LPM until
+	/* If hub-initiated LPM policy may change, attempt to disable LPM until
 	 * the driver is unbound.  If LPM isn't disabled, that's fine because it
 	 * wouldn't be enabled unless all the bound interfaces supported
 	 * hub-initiated LPM.
 	 */
-	lpm_disable_error = usb_unlocked_disable_lpm(udev);
+	if (driver->disable_hub_initiated_lpm)
+		lpm_disable_error = usb_unlocked_disable_lpm(udev);
 
 	/*
 	 * Terminate all URBs for this interface unless the driver
@@ -499,14 +503,14 @@
 int usb_driver_claim_interface(struct usb_driver *driver,
 				struct usb_interface *iface, void *priv)
 {
-	struct device *dev = &iface->dev;
+	struct device *dev;
 	struct usb_device *udev;
 	int retval = 0;
-<<<<<<< HEAD
-	int lpm_disable_error;
-=======
->>>>>>> b842e784
-
+
+	if (!iface)
+		return -ENODEV;
+
+	dev = &iface->dev;
 	if (dev->driver)
 		return -EBUSY;
 
@@ -518,17 +522,6 @@
 
 	iface->condition = USB_INTERFACE_BOUND;
 
-<<<<<<< HEAD
-	/* Disable LPM until this driver is bound. */
-	lpm_disable_error = usb_unlocked_disable_lpm(udev);
-	if (lpm_disable_error && driver->disable_hub_initiated_lpm) {
-		dev_err(&iface->dev, "%s Failed to disable LPM for driver %s\n.",
-				__func__, driver->name);
-		return -ENOMEM;
-	}
-
-=======
->>>>>>> b842e784
 	/* Claimed interfaces are initially inactive (suspended) and
 	 * runtime-PM-enabled, but only if the driver has autosuspend
 	 * support.  Otherwise they are marked active, to prevent the
@@ -1776,6 +1769,9 @@
 	int			w, i;
 	struct usb_interface	*intf;
 
+	if (udev->state == USB_STATE_NOTATTACHED)
+		return -ENODEV;
+
 	/* Fail if autosuspend is disabled, or any interfaces are in use, or
 	 * any interface drivers require remote wakeup but it isn't available.
 	 */
