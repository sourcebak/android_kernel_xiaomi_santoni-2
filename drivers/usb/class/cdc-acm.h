/*
 *
 * Includes for cdc-acm.c
 *
 * Mainly take from usbnet's cdc-ether part
 *
 */

/*
 * CMSPAR, some architectures can't have space and mark parity.
 */

#ifndef CMSPAR
#define CMSPAR			0
#endif

/*
 * Major and minor numbers.
 */

#define ACM_TTY_MAJOR		166
#define ACM_TTY_MINORS		32

/*
 * Requests.
 */

#define USB_RT_ACM		(USB_TYPE_CLASS | USB_RECIP_INTERFACE)

/*
 * Output control lines.
 */

#define ACM_CTRL_DTR		0x01
#define ACM_CTRL_RTS		0x02

/*
 * Input control lines and line errors.
 */

#define ACM_CTRL_DCD		0x01
#define ACM_CTRL_DSR		0x02
#define ACM_CTRL_BRK		0x04
#define ACM_CTRL_RI		0x08

#define ACM_CTRL_FRAMING	0x10
#define ACM_CTRL_PARITY		0x20
#define ACM_CTRL_OVERRUN	0x40

/*
 * Internal driver structures.
 */

/*
 * The only reason to have several buffers is to accommodate assumptions
 * in line disciplines. They ask for empty space amount, receive our URB size,
 * and proceed to issue several 1-character writes, assuming they will fit.
 * The very first write takes a complete URB. Fortunately, this only happens
 * when processing onlcr, so we only need 2 buffers. These values must be
 * powers of 2.
 */
#define ACM_NW  16
#define ACM_NR  16

struct acm_wb {
	unsigned char *buf;
	dma_addr_t dmah;
	int len;
	int use;
	struct urb		*urb;
	struct acm		*instance;
};

struct acm_rb {
	int			size;
	unsigned char		*base;
	dma_addr_t		dma;
	int			index;
	struct acm		*instance;
};

struct acm {
	struct usb_device *dev;				/* the corresponding usb device */
	struct usb_interface *control;			/* control interface */
	struct usb_interface *data;			/* data interface */
	struct tty_port port;			 	/* our tty port data */
	struct urb *ctrlurb;				/* urbs */
	u8 *ctrl_buffer;				/* buffers of urbs */
	dma_addr_t ctrl_dma;				/* dma handles of buffers */
	u8 *country_codes;				/* country codes from device */
	unsigned int country_code_size;			/* size of this buffer */
	unsigned int country_rel_date;			/* release date of version */
	struct acm_wb wb[ACM_NW];
	unsigned long read_urbs_free;
	struct urb *read_urbs[ACM_NR];
	struct acm_rb read_buffers[ACM_NR];
	int rx_buflimit;
	int rx_endpoint;
	spinlock_t read_lock;
	int write_used;					/* number of non-empty write buffers */
	int transmitting;
	spinlock_t write_lock;
	struct mutex mutex;
	bool disconnected;
	struct usb_cdc_line_coding line;		/* bits, stop, parity */
	struct work_struct work;			/* work queue entry for line discipline waking up */
	unsigned int ctrlin;				/* input control lines (DCD, DSR, RI, break, overruns) */
	unsigned int ctrlout;				/* output control lines (DTR, RTS) */
	struct async_icount iocount;			/* counters for control line changes */
	struct async_icount oldcount;			/* for comparison of counter */
	wait_queue_head_t wioctl;			/* for ioctl */
	unsigned int writesize;				/* max packet size for the output bulk endpoint */
	unsigned int readsize,ctrlsize;			/* buffer sizes for freeing */
	unsigned int minor;				/* acm minor number */
	unsigned char clocal;				/* termios CLOCAL */
	unsigned int ctrl_caps;				/* control capabilities from the class specific header */
	unsigned int susp_count;			/* number of suspended interfaces */
	unsigned int combined_interfaces:1;		/* control and data collapsed */
	unsigned int is_int_ep:1;			/* interrupt endpoints contrary to spec used */
	unsigned int throttled:1;			/* actually throttled */
	unsigned int throttle_req:1;			/* throttle requested */
	u8 bInterval;
	struct usb_anchor delayed;			/* writes queued for a device about to be woken */
	unsigned long quirks;
};

#define CDC_DATA_INTERFACE_TYPE	0x0a

/* constants describing various quirks and errors */
#define NO_UNION_NORMAL			BIT(0)
#define SINGLE_RX_URB			BIT(1)
#define NO_CAP_LINE			BIT(2)
#define NOT_A_MODEM			BIT(3)
#define NO_DATA_INTERFACE		BIT(4)
#define IGNORE_DEVICE			BIT(5)
#define QUIRK_CONTROL_LINE_STATE	BIT(6)
<<<<<<< HEAD
#define CLEAR_HALT_CONDITIONS		BIT(7)
=======
#define CLEAR_HALT_CONDITIONS		BIT(7)
#define SEND_ZERO_PACKET		BIT(8)
#define DISABLE_ECHO			BIT(9)
>>>>>>> b842e784
<|MERGE_RESOLUTION|>--- conflicted
+++ resolved
@@ -134,10 +134,6 @@
 #define NO_DATA_INTERFACE		BIT(4)
 #define IGNORE_DEVICE			BIT(5)
 #define QUIRK_CONTROL_LINE_STATE	BIT(6)
-<<<<<<< HEAD
-#define CLEAR_HALT_CONDITIONS		BIT(7)
-=======
 #define CLEAR_HALT_CONDITIONS		BIT(7)
 #define SEND_ZERO_PACKET		BIT(8)
-#define DISABLE_ECHO			BIT(9)
->>>>>>> b842e784
+#define DISABLE_ECHO			BIT(9)