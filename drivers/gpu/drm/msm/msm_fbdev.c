--- conflicted
+++ resolved
@@ -232,12 +232,9 @@
 	ret = drm_fb_helper_single_add_all_connectors(helper);
 	if (ret)
 		goto fini;
-<<<<<<< HEAD
-=======
 
 	/* disable all the possible outputs/crtcs before entering KMS mode */
 	drm_helper_disable_unused_functions(dev);
->>>>>>> 4450e966
 
 	ret = drm_fb_helper_initial_config(helper, 32);
 	if (ret)
