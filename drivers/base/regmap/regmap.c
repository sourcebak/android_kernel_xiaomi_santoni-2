--- conflicted
+++ resolved
@@ -898,13 +898,9 @@
 			map->format.parse_val(val + i);
 	} else {
 		for (i = 0; i < val_count; i++) {
-<<<<<<< HEAD
+			unsigned int ival;
 			ret = regmap_read(map, reg + (i * map->reg_stride),
-					  val + (i * val_bytes));
-=======
-			unsigned int ival;
-			ret = regmap_read(map, reg + i, &ival);
->>>>>>> 6560ffd1
+					  &ival);
 			if (ret != 0)
 				return ret;
 			memcpy(val + (i * val_bytes), &ival, val_bytes);
