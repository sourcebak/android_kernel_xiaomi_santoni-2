/*
 * INET		An implementation of the TCP/IP protocol suite for the LINUX
 *		operating system.  INET is implemented using the  BSD Socket
 *		interface as the means of communication with the user level.
 *
 *		Implementation of the Transmission Control Protocol(TCP).
 *
 * Authors:	Ross Biro
 *		Fred N. van Kempen, <waltje@uWalt.NL.Mugnet.ORG>
 *		Mark Evans, <evansmp@uhura.aston.ac.uk>
 *		Corey Minyard <wf-rch!minyard@relay.EU.net>
 *		Florian La Roche, <flla@stud.uni-sb.de>
 *		Charles Hedrick, <hedrick@klinzhai.rutgers.edu>
 *		Linus Torvalds, <torvalds@cs.helsinki.fi>
 *		Alan Cox, <gw4pts@gw4pts.ampr.org>
 *		Matthew Dillon, <dillon@apollo.west.oic.com>
 *		Arnt Gulbrandsen, <agulbra@nvg.unit.no>
 *		Jorge Cwik, <jorge@laser.satlink.net>
 */

/*
 * Changes:
 *		Pedro Roque	:	Fast Retransmit/Recovery.
 *					Two receive queues.
 *					Retransmit queue handled by TCP.
 *					Better retransmit timer handling.
 *					New congestion avoidance.
 *					Header prediction.
 *					Variable renaming.
 *
 *		Eric		:	Fast Retransmit.
 *		Randy Scott	:	MSS option defines.
 *		Eric Schenk	:	Fixes to slow start algorithm.
 *		Eric Schenk	:	Yet another double ACK bug.
 *		Eric Schenk	:	Delayed ACK bug fixes.
 *		Eric Schenk	:	Floyd style fast retrans war avoidance.
 *		David S. Miller	:	Don't allow zero congestion window.
 *		Eric Schenk	:	Fix retransmitter so that it sends
 *					next packet on ack of previous packet.
 *		Andi Kleen	:	Moved open_request checking here
 *					and process RSTs for open_requests.
 *		Andi Kleen	:	Better prune_queue, and other fixes.
 *		Andrey Savochkin:	Fix RTT measurements in the presence of
 *					timestamps.
 *		Andrey Savochkin:	Check sequence numbers correctly when
 *					removing SACKs due to in sequence incoming
 *					data segments.
 *		Andi Kleen:		Make sure we never ack data there is not
 *					enough room for. Also make this condition
 *					a fatal error if it might still happen.
 *		Andi Kleen:		Add tcp_measure_rcv_mss to make
 *					connections with MSS<min(MTU,ann. MSS)
 *					work without delayed acks.
 *		Andi Kleen:		Process packets with PSH set in the
 *					fast path.
 *		J Hadi Salim:		ECN support
 *	 	Andrei Gurtov,
 *		Pasi Sarolahti,
 *		Panu Kuhlberg:		Experimental audit of TCP (re)transmission
 *					engine. Lots of bugs are found.
 *		Pasi Sarolahti:		F-RTO for dealing with spurious RTOs
 */

#define pr_fmt(fmt) "TCP: " fmt

#include <linux/mm.h>
#include <linux/slab.h>
#include <linux/module.h>
#include <linux/sysctl.h>
#include <linux/kernel.h>
#include <linux/prefetch.h>
#include <net/dst.h>
#include <net/tcp.h>
#include <net/inet_common.h>
#include <linux/ipsec.h>
#include <asm/unaligned.h>
#include <linux/errqueue.h>

int sysctl_tcp_timestamps __read_mostly = 1;
int sysctl_tcp_window_scaling __read_mostly = 1;
int sysctl_tcp_sack __read_mostly = 1;
int sysctl_tcp_fack __read_mostly = 1;
int sysctl_tcp_reordering __read_mostly = TCP_FASTRETRANS_THRESH;
EXPORT_SYMBOL(sysctl_tcp_reordering);
int sysctl_tcp_dsack __read_mostly = 1;
int sysctl_tcp_app_win __read_mostly = 31;
int sysctl_tcp_adv_win_scale __read_mostly = 1;
EXPORT_SYMBOL(sysctl_tcp_adv_win_scale);

/* rfc5961 challenge ack rate limiting */
int sysctl_tcp_challenge_ack_limit = 1000;

int sysctl_tcp_stdurg __read_mostly;
int sysctl_tcp_rfc1337 __read_mostly;
int sysctl_tcp_max_orphans __read_mostly = NR_FILE;
int sysctl_tcp_frto __read_mostly = 2;

int sysctl_tcp_thin_dupack __read_mostly;

int sysctl_tcp_moderate_rcvbuf __read_mostly = 1;
int sysctl_tcp_early_retrans __read_mostly = 3;
int sysctl_tcp_default_init_rwnd __read_mostly = TCP_INIT_CWND * 2;

#define FLAG_DATA		0x01 /* Incoming frame contained data.		*/
#define FLAG_WIN_UPDATE		0x02 /* Incoming ACK was a window update.	*/
#define FLAG_DATA_ACKED		0x04 /* This ACK acknowledged new data.		*/
#define FLAG_RETRANS_DATA_ACKED	0x08 /* "" "" some of which was retransmitted.	*/
#define FLAG_SYN_ACKED		0x10 /* This ACK acknowledged SYN.		*/
#define FLAG_DATA_SACKED	0x20 /* New SACK.				*/
#define FLAG_ECE		0x40 /* ECE in this ACK				*/
#define FLAG_SLOWPATH		0x100 /* Do not skip RFC checks for window update.*/
#define FLAG_ORIG_SACK_ACKED	0x200 /* Never retransmitted data are (s)acked	*/
#define FLAG_SND_UNA_ADVANCED	0x400 /* Snd_una was changed (!= FLAG_DATA_ACKED) */
#define FLAG_DSACKING_ACK	0x800 /* SACK blocks contained D-SACK info */
#define FLAG_SACK_RENEGING	0x2000 /* snd_una advanced to a sacked seq */
#define FLAG_UPDATE_TS_RECENT	0x4000 /* tcp_replace_ts_recent() */

#define FLAG_ACKED		(FLAG_DATA_ACKED|FLAG_SYN_ACKED)
#define FLAG_NOT_DUP		(FLAG_DATA|FLAG_WIN_UPDATE|FLAG_ACKED)
#define FLAG_CA_ALERT		(FLAG_DATA_SACKED|FLAG_ECE)
#define FLAG_FORWARD_PROGRESS	(FLAG_ACKED|FLAG_DATA_SACKED)

#define TCP_REMNANT (TCP_FLAG_FIN|TCP_FLAG_URG|TCP_FLAG_SYN|TCP_FLAG_PSH)
#define TCP_HP_BITS (~(TCP_RESERVED_BITS|TCP_FLAG_PSH))

/* Adapt the MSS value used to make delayed ack decision to the
 * real world.
 */
static void tcp_measure_rcv_mss(struct sock *sk, const struct sk_buff *skb)
{
	struct inet_connection_sock *icsk = inet_csk(sk);
	const unsigned int lss = icsk->icsk_ack.last_seg_size;
	unsigned int len;

	icsk->icsk_ack.last_seg_size = 0;

	/* skb->len may jitter because of SACKs, even if peer
	 * sends good full-sized frames.
	 */
	len = skb_shinfo(skb)->gso_size ? : skb->len;
	if (len >= icsk->icsk_ack.rcv_mss) {
		icsk->icsk_ack.rcv_mss = len;
	} else {
		/* Otherwise, we make more careful check taking into account,
		 * that SACKs block is variable.
		 *
		 * "len" is invariant segment length, including TCP header.
		 */
		len += skb->data - skb_transport_header(skb);
		if (len >= TCP_MSS_DEFAULT + sizeof(struct tcphdr) ||
		    /* If PSH is not set, packet should be
		     * full sized, provided peer TCP is not badly broken.
		     * This observation (if it is correct 8)) allows
		     * to handle super-low mtu links fairly.
		     */
		    (len >= TCP_MIN_MSS + sizeof(struct tcphdr) &&
		     !(tcp_flag_word(tcp_hdr(skb)) & TCP_REMNANT))) {
			/* Subtract also invariant (if peer is RFC compliant),
			 * tcp header plus fixed timestamp option length.
			 * Resulting "len" is MSS free of SACK jitter.
			 */
			len -= tcp_sk(sk)->tcp_header_len;
			icsk->icsk_ack.last_seg_size = len;
			if (len == lss) {
				icsk->icsk_ack.rcv_mss = len;
				return;
			}
		}
		if (icsk->icsk_ack.pending & ICSK_ACK_PUSHED)
			icsk->icsk_ack.pending |= ICSK_ACK_PUSHED2;
		icsk->icsk_ack.pending |= ICSK_ACK_PUSHED;
	}
}

static void tcp_incr_quickack(struct sock *sk)
{
	struct inet_connection_sock *icsk = inet_csk(sk);
	unsigned int quickacks = tcp_sk(sk)->rcv_wnd / (2 * icsk->icsk_ack.rcv_mss);

	if (quickacks == 0)
		quickacks = 2;
	if (quickacks > icsk->icsk_ack.quick)
		icsk->icsk_ack.quick = min(quickacks, TCP_MAX_QUICKACKS);
}

static void tcp_enter_quickack_mode(struct sock *sk)
{
	struct inet_connection_sock *icsk = inet_csk(sk);
	tcp_incr_quickack(sk);
	icsk->icsk_ack.pingpong = 0;
	icsk->icsk_ack.ato = TCP_ATO_MIN;
}

/* Send ACKs quickly, if "quick" count is not exhausted
 * and the session is not interactive.
 */

static inline bool tcp_in_quickack_mode(const struct sock *sk)
{
	const struct inet_connection_sock *icsk = inet_csk(sk);

	return icsk->icsk_ack.quick && !icsk->icsk_ack.pingpong;
}

static void tcp_ecn_queue_cwr(struct tcp_sock *tp)
{
	if (tp->ecn_flags & TCP_ECN_OK)
		tp->ecn_flags |= TCP_ECN_QUEUE_CWR;
}

static void tcp_ecn_accept_cwr(struct tcp_sock *tp, const struct sk_buff *skb)
{
	if (tcp_hdr(skb)->cwr)
		tp->ecn_flags &= ~TCP_ECN_DEMAND_CWR;
}

static void tcp_ecn_withdraw_cwr(struct tcp_sock *tp)
{
	tp->ecn_flags &= ~TCP_ECN_DEMAND_CWR;
}

static void __tcp_ecn_check_ce(struct tcp_sock *tp, const struct sk_buff *skb)
{
	switch (TCP_SKB_CB(skb)->ip_dsfield & INET_ECN_MASK) {
	case INET_ECN_NOT_ECT:
		/* Funny extension: if ECT is not set on a segment,
		 * and we already seen ECT on a previous segment,
		 * it is probably a retransmit.
		 */
		if (tp->ecn_flags & TCP_ECN_SEEN)
			tcp_enter_quickack_mode((struct sock *)tp);
		break;
	case INET_ECN_CE:
		if (tcp_ca_needs_ecn((struct sock *)tp))
			tcp_ca_event((struct sock *)tp, CA_EVENT_ECN_IS_CE);

		if (!(tp->ecn_flags & TCP_ECN_DEMAND_CWR)) {
			/* Better not delay acks, sender can have a very low cwnd */
			tcp_enter_quickack_mode((struct sock *)tp);
			tp->ecn_flags |= TCP_ECN_DEMAND_CWR;
		}
		tp->ecn_flags |= TCP_ECN_SEEN;
		break;
	default:
		if (tcp_ca_needs_ecn((struct sock *)tp))
			tcp_ca_event((struct sock *)tp, CA_EVENT_ECN_NO_CE);
		tp->ecn_flags |= TCP_ECN_SEEN;
		break;
	}
}

static void tcp_ecn_check_ce(struct tcp_sock *tp, const struct sk_buff *skb)
{
	if (tp->ecn_flags & TCP_ECN_OK)
		__tcp_ecn_check_ce(tp, skb);
}

static void tcp_ecn_rcv_synack(struct tcp_sock *tp, const struct tcphdr *th)
{
	if ((tp->ecn_flags & TCP_ECN_OK) && (!th->ece || th->cwr))
		tp->ecn_flags &= ~TCP_ECN_OK;
}

static void tcp_ecn_rcv_syn(struct tcp_sock *tp, const struct tcphdr *th)
{
	if ((tp->ecn_flags & TCP_ECN_OK) && (!th->ece || !th->cwr))
		tp->ecn_flags &= ~TCP_ECN_OK;
}

static bool tcp_ecn_rcv_ecn_echo(const struct tcp_sock *tp, const struct tcphdr *th)
{
	if (th->ece && !th->syn && (tp->ecn_flags & TCP_ECN_OK))
		return true;
	return false;
}

/* Buffer size and advertised window tuning.
 *
 * 1. Tuning sk->sk_sndbuf, when connection enters established state.
 */

static void tcp_sndbuf_expand(struct sock *sk)
{
	const struct tcp_sock *tp = tcp_sk(sk);
	int sndmem, per_mss;
	u32 nr_segs;

	/* Worst case is non GSO/TSO : each frame consumes one skb
	 * and skb->head is kmalloced using power of two area of memory
	 */
	per_mss = max_t(u32, tp->rx_opt.mss_clamp, tp->mss_cache) +
		  MAX_TCP_HEADER +
		  SKB_DATA_ALIGN(sizeof(struct skb_shared_info));

	per_mss = roundup_pow_of_two(per_mss) +
		  SKB_DATA_ALIGN(sizeof(struct sk_buff));

	nr_segs = max_t(u32, TCP_INIT_CWND, tp->snd_cwnd);
	nr_segs = max_t(u32, nr_segs, tp->reordering + 1);

	/* Fast Recovery (RFC 5681 3.2) :
	 * Cubic needs 1.7 factor, rounded to 2 to include
	 * extra cushion (application might react slowly to POLLOUT)
	 */
	sndmem = 2 * nr_segs * per_mss;

	if (sk->sk_sndbuf < sndmem)
		sk->sk_sndbuf = min(sndmem, sysctl_tcp_wmem[2]);
}

/* 2. Tuning advertised window (window_clamp, rcv_ssthresh)
 *
 * All tcp_full_space() is split to two parts: "network" buffer, allocated
 * forward and advertised in receiver window (tp->rcv_wnd) and
 * "application buffer", required to isolate scheduling/application
 * latencies from network.
 * window_clamp is maximal advertised window. It can be less than
 * tcp_full_space(), in this case tcp_full_space() - window_clamp
 * is reserved for "application" buffer. The less window_clamp is
 * the smoother our behaviour from viewpoint of network, but the lower
 * throughput and the higher sensitivity of the connection to losses. 8)
 *
 * rcv_ssthresh is more strict window_clamp used at "slow start"
 * phase to predict further behaviour of this connection.
 * It is used for two goals:
 * - to enforce header prediction at sender, even when application
 *   requires some significant "application buffer". It is check #1.
 * - to prevent pruning of receive queue because of misprediction
 *   of receiver window. Check #2.
 *
 * The scheme does not work when sender sends good segments opening
 * window and then starts to feed us spaghetti. But it should work
 * in common situations. Otherwise, we have to rely on queue collapsing.
 */

/* Slow part of check#2. */
static int __tcp_grow_window(const struct sock *sk, const struct sk_buff *skb)
{
	struct tcp_sock *tp = tcp_sk(sk);
	/* Optimize this! */
	int truesize = tcp_win_from_space(skb->truesize) >> 1;
	int window = tcp_win_from_space(sysctl_tcp_rmem[2]) >> 1;

	while (tp->rcv_ssthresh <= window) {
		if (truesize <= skb->len)
			return 2 * inet_csk(sk)->icsk_ack.rcv_mss;

		truesize >>= 1;
		window >>= 1;
	}
	return 0;
}

static void tcp_grow_window(struct sock *sk, const struct sk_buff *skb)
{
	struct tcp_sock *tp = tcp_sk(sk);

	/* Check #1 */
	if (tp->rcv_ssthresh < tp->window_clamp &&
	    (int)tp->rcv_ssthresh < tcp_space(sk) &&
	    !sk_under_memory_pressure(sk)) {
		int incr;

		/* Check #2. Increase window, if skb with such overhead
		 * will fit to rcvbuf in future.
		 */
		if (tcp_win_from_space(skb->truesize) <= skb->len)
			incr = 2 * tp->advmss;
		else
			incr = __tcp_grow_window(sk, skb);

		if (incr) {
			incr = max_t(int, incr, 2 * skb->len);
			tp->rcv_ssthresh = min(tp->rcv_ssthresh + incr,
					       tp->window_clamp);
			inet_csk(sk)->icsk_ack.quick |= 1;
		}
	}
}

/* 3. Tuning rcvbuf, when connection enters established state. */
static void tcp_fixup_rcvbuf(struct sock *sk)
{
	u32 mss = tcp_sk(sk)->advmss;
	int rcvmem;

	rcvmem = 2 * SKB_TRUESIZE(mss + MAX_TCP_HEADER) *
		 tcp_default_init_rwnd(mss);

	/* Dynamic Right Sizing (DRS) has 2 to 3 RTT latency
	 * Allow enough cushion so that sender is not limited by our window
	 */
	if (sysctl_tcp_moderate_rcvbuf)
		rcvmem <<= 2;

	if (sk->sk_rcvbuf < rcvmem)
		sk->sk_rcvbuf = min(rcvmem, sysctl_tcp_rmem[2]);
}

/* 4. Try to fixup all. It is made immediately after connection enters
 *    established state.
 */
void tcp_init_buffer_space(struct sock *sk)
{
	struct tcp_sock *tp = tcp_sk(sk);
	int maxwin;

	if (!(sk->sk_userlocks & SOCK_RCVBUF_LOCK))
		tcp_fixup_rcvbuf(sk);
	if (!(sk->sk_userlocks & SOCK_SNDBUF_LOCK))
		tcp_sndbuf_expand(sk);

	tp->rcvq_space.space = tp->rcv_wnd;
	tp->rcvq_space.time = tcp_time_stamp;
	tp->rcvq_space.seq = tp->copied_seq;

	maxwin = tcp_full_space(sk);

	if (tp->window_clamp >= maxwin) {
		tp->window_clamp = maxwin;

		if (sysctl_tcp_app_win && maxwin > 4 * tp->advmss)
			tp->window_clamp = max(maxwin -
					       (maxwin >> sysctl_tcp_app_win),
					       4 * tp->advmss);
	}

	/* Force reservation of one segment. */
	if (sysctl_tcp_app_win &&
	    tp->window_clamp > 2 * tp->advmss &&
	    tp->window_clamp + tp->advmss > maxwin)
		tp->window_clamp = max(2 * tp->advmss, maxwin - tp->advmss);

	tp->rcv_ssthresh = min(tp->rcv_ssthresh, tp->window_clamp);
	tp->snd_cwnd_stamp = tcp_time_stamp;
}

/* 5. Recalculate window clamp after socket hit its memory bounds. */
static void tcp_clamp_window(struct sock *sk)
{
	struct tcp_sock *tp = tcp_sk(sk);
	struct inet_connection_sock *icsk = inet_csk(sk);

	icsk->icsk_ack.quick = 0;

	if (sk->sk_rcvbuf < sysctl_tcp_rmem[2] &&
	    !(sk->sk_userlocks & SOCK_RCVBUF_LOCK) &&
	    !sk_under_memory_pressure(sk) &&
	    sk_memory_allocated(sk) < sk_prot_mem_limits(sk, 0)) {
		sk->sk_rcvbuf = min(atomic_read(&sk->sk_rmem_alloc),
				    sysctl_tcp_rmem[2]);
	}
	if (atomic_read(&sk->sk_rmem_alloc) > sk->sk_rcvbuf)
		tp->rcv_ssthresh = min(tp->window_clamp, 2U * tp->advmss);
}

/* Initialize RCV_MSS value.
 * RCV_MSS is an our guess about MSS used by the peer.
 * We haven't any direct information about the MSS.
 * It's better to underestimate the RCV_MSS rather than overestimate.
 * Overestimations make us ACKing less frequently than needed.
 * Underestimations are more easy to detect and fix by tcp_measure_rcv_mss().
 */
void tcp_initialize_rcv_mss(struct sock *sk)
{
	const struct tcp_sock *tp = tcp_sk(sk);
	unsigned int hint = min_t(unsigned int, tp->advmss, tp->mss_cache);

	hint = min(hint, tp->rcv_wnd / 2);
	hint = min(hint, TCP_MSS_DEFAULT);
	hint = max(hint, TCP_MIN_MSS);

	inet_csk(sk)->icsk_ack.rcv_mss = hint;
}
EXPORT_SYMBOL(tcp_initialize_rcv_mss);

/* Receiver "autotuning" code.
 *
 * The algorithm for RTT estimation w/o timestamps is based on
 * Dynamic Right-Sizing (DRS) by Wu Feng and Mike Fisk of LANL.
 * <http://public.lanl.gov/radiant/pubs.html#DRS>
 *
 * More detail on this code can be found at
 * <http://staff.psc.edu/jheffner/>,
 * though this reference is out of date.  A new paper
 * is pending.
 */
static void tcp_rcv_rtt_update(struct tcp_sock *tp, u32 sample, int win_dep)
{
	u32 new_sample = tp->rcv_rtt_est.rtt;
	long m = sample;

	if (m == 0)
		m = 1;

	if (new_sample != 0) {
		/* If we sample in larger samples in the non-timestamp
		 * case, we could grossly overestimate the RTT especially
		 * with chatty applications or bulk transfer apps which
		 * are stalled on filesystem I/O.
		 *
		 * Also, since we are only going for a minimum in the
		 * non-timestamp case, we do not smooth things out
		 * else with timestamps disabled convergence takes too
		 * long.
		 */
		if (!win_dep) {
			m -= (new_sample >> 3);
			new_sample += m;
		} else {
			m <<= 3;
			if (m < new_sample)
				new_sample = m;
		}
	} else {
		/* No previous measure. */
		new_sample = m << 3;
	}

	if (tp->rcv_rtt_est.rtt != new_sample)
		tp->rcv_rtt_est.rtt = new_sample;
}

static inline void tcp_rcv_rtt_measure(struct tcp_sock *tp)
{
	if (tp->rcv_rtt_est.time == 0)
		goto new_measure;
	if (before(tp->rcv_nxt, tp->rcv_rtt_est.seq))
		return;
	tcp_rcv_rtt_update(tp, tcp_time_stamp - tp->rcv_rtt_est.time, 1);

new_measure:
	tp->rcv_rtt_est.seq = tp->rcv_nxt + tp->rcv_wnd;
	tp->rcv_rtt_est.time = tcp_time_stamp;
}

static inline void tcp_rcv_rtt_measure_ts(struct sock *sk,
					  const struct sk_buff *skb)
{
	struct tcp_sock *tp = tcp_sk(sk);
	if (tp->rx_opt.rcv_tsecr &&
	    (TCP_SKB_CB(skb)->end_seq -
	     TCP_SKB_CB(skb)->seq >= inet_csk(sk)->icsk_ack.rcv_mss))
		tcp_rcv_rtt_update(tp, tcp_time_stamp - tp->rx_opt.rcv_tsecr, 0);
}

/*
 * This function should be called every time data is copied to user space.
 * It calculates the appropriate TCP receive buffer space.
 */
void tcp_rcv_space_adjust(struct sock *sk)
{
	struct tcp_sock *tp = tcp_sk(sk);
	int time;
	int copied;

	time = tcp_time_stamp - tp->rcvq_space.time;
	if (time < (tp->rcv_rtt_est.rtt >> 3) || tp->rcv_rtt_est.rtt == 0)
		return;

	/* Number of bytes copied to user in last RTT */
	copied = tp->copied_seq - tp->rcvq_space.seq;
	if (copied <= tp->rcvq_space.space)
		goto new_measure;

	/* A bit of theory :
	 * copied = bytes received in previous RTT, our base window
	 * To cope with packet losses, we need a 2x factor
	 * To cope with slow start, and sender growing its cwin by 100 %
	 * every RTT, we need a 4x factor, because the ACK we are sending
	 * now is for the next RTT, not the current one :
	 * <prev RTT . ><current RTT .. ><next RTT .... >
	 */

	if (sysctl_tcp_moderate_rcvbuf &&
	    !(sk->sk_userlocks & SOCK_RCVBUF_LOCK)) {
		int rcvwin, rcvmem, rcvbuf;

		/* minimal window to cope with packet losses, assuming
		 * steady state. Add some cushion because of small variations.
		 */
		rcvwin = (copied << 1) + 16 * tp->advmss;

		/* If rate increased by 25%,
		 *	assume slow start, rcvwin = 3 * copied
		 * If rate increased by 50%,
		 *	assume sender can use 2x growth, rcvwin = 4 * copied
		 */
		if (copied >=
		    tp->rcvq_space.space + (tp->rcvq_space.space >> 2)) {
			if (copied >=
			    tp->rcvq_space.space + (tp->rcvq_space.space >> 1))
				rcvwin <<= 1;
			else
				rcvwin += (rcvwin >> 1);
		}

		rcvmem = SKB_TRUESIZE(tp->advmss + MAX_TCP_HEADER);
		while (tcp_win_from_space(rcvmem) < tp->advmss)
			rcvmem += 128;

		rcvbuf = min(rcvwin / tp->advmss * rcvmem, sysctl_tcp_rmem[2]);
		if (rcvbuf > sk->sk_rcvbuf) {
			sk->sk_rcvbuf = rcvbuf;

			/* Make the window clamp follow along.  */
			tp->window_clamp = rcvwin;
		}
	}
	tp->rcvq_space.space = copied;

new_measure:
	tp->rcvq_space.seq = tp->copied_seq;
	tp->rcvq_space.time = tcp_time_stamp;
}

/* There is something which you must keep in mind when you analyze the
 * behavior of the tp->ato delayed ack timeout interval.  When a
 * connection starts up, we want to ack as quickly as possible.  The
 * problem is that "good" TCP's do slow start at the beginning of data
 * transmission.  The means that until we send the first few ACK's the
 * sender will sit on his end and only queue most of his data, because
 * he can only send snd_cwnd unacked packets at any given time.  For
 * each ACK we send, he increments snd_cwnd and transmits more of his
 * queue.  -DaveM
 */
static void tcp_event_data_recv(struct sock *sk, struct sk_buff *skb)
{
	struct tcp_sock *tp = tcp_sk(sk);
	struct inet_connection_sock *icsk = inet_csk(sk);
	u32 now;

	inet_csk_schedule_ack(sk);

	tcp_measure_rcv_mss(sk, skb);

	tcp_rcv_rtt_measure(tp);

	now = tcp_time_stamp;

	if (!icsk->icsk_ack.ato) {
		/* The _first_ data packet received, initialize
		 * delayed ACK engine.
		 */
		tcp_incr_quickack(sk);
		icsk->icsk_ack.ato = TCP_ATO_MIN;
	} else {
		int m = now - icsk->icsk_ack.lrcvtime;

		if (m <= TCP_ATO_MIN / 2) {
			/* The fastest case is the first. */
			icsk->icsk_ack.ato = (icsk->icsk_ack.ato >> 1) + TCP_ATO_MIN / 2;
		} else if (m < icsk->icsk_ack.ato) {
			icsk->icsk_ack.ato = (icsk->icsk_ack.ato >> 1) + m;
			if (icsk->icsk_ack.ato > icsk->icsk_rto)
				icsk->icsk_ack.ato = icsk->icsk_rto;
		} else if (m > icsk->icsk_rto) {
			/* Too long gap. Apparently sender failed to
			 * restart window, so that we send ACKs quickly.
			 */
			tcp_incr_quickack(sk);
			sk_mem_reclaim(sk);
		}
	}
	icsk->icsk_ack.lrcvtime = now;

	tcp_ecn_check_ce(tp, skb);

	if (skb->len >= 128)
		tcp_grow_window(sk, skb);
}

/* Called to compute a smoothed rtt estimate. The data fed to this
 * routine either comes from timestamps, or from segments that were
 * known _not_ to have been retransmitted [see Karn/Partridge
 * Proceedings SIGCOMM 87]. The algorithm is from the SIGCOMM 88
 * piece by Van Jacobson.
 * NOTE: the next three routines used to be one big routine.
 * To save cycles in the RFC 1323 implementation it was better to break
 * it up into three procedures. -- erics
 */
static void tcp_rtt_estimator(struct sock *sk, long mrtt_us)
{
	struct tcp_sock *tp = tcp_sk(sk);
	long m = mrtt_us; /* RTT */
	u32 srtt = tp->srtt_us;

	/*	The following amusing code comes from Jacobson's
	 *	article in SIGCOMM '88.  Note that rtt and mdev
	 *	are scaled versions of rtt and mean deviation.
	 *	This is designed to be as fast as possible
	 *	m stands for "measurement".
	 *
	 *	On a 1990 paper the rto value is changed to:
	 *	RTO = rtt + 4 * mdev
	 *
	 * Funny. This algorithm seems to be very broken.
	 * These formulae increase RTO, when it should be decreased, increase
	 * too slowly, when it should be increased quickly, decrease too quickly
	 * etc. I guess in BSD RTO takes ONE value, so that it is absolutely
	 * does not matter how to _calculate_ it. Seems, it was trap
	 * that VJ failed to avoid. 8)
	 */
	if (srtt != 0) {
		m -= (srtt >> 3);	/* m is now error in rtt est */
		srtt += m;		/* rtt = 7/8 rtt + 1/8 new */
		if (m < 0) {
			m = -m;		/* m is now abs(error) */
			m -= (tp->mdev_us >> 2);   /* similar update on mdev */
			/* This is similar to one of Eifel findings.
			 * Eifel blocks mdev updates when rtt decreases.
			 * This solution is a bit different: we use finer gain
			 * for mdev in this case (alpha*beta).
			 * Like Eifel it also prevents growth of rto,
			 * but also it limits too fast rto decreases,
			 * happening in pure Eifel.
			 */
			if (m > 0)
				m >>= 3;
		} else {
			m -= (tp->mdev_us >> 2);   /* similar update on mdev */
		}
		tp->mdev_us += m;		/* mdev = 3/4 mdev + 1/4 new */
		if (tp->mdev_us > tp->mdev_max_us) {
			tp->mdev_max_us = tp->mdev_us;
			if (tp->mdev_max_us > tp->rttvar_us)
				tp->rttvar_us = tp->mdev_max_us;
		}
		if (after(tp->snd_una, tp->rtt_seq)) {
			if (tp->mdev_max_us < tp->rttvar_us)
				tp->rttvar_us -= (tp->rttvar_us - tp->mdev_max_us) >> 2;
			tp->rtt_seq = tp->snd_nxt;
			tp->mdev_max_us = tcp_rto_min_us(sk);
		}
	} else {
		/* no previous measure. */
		srtt = m << 3;		/* take the measured time to be rtt */
		tp->mdev_us = m << 1;	/* make sure rto = 3*rtt */
		tp->rttvar_us = max(tp->mdev_us, tcp_rto_min_us(sk));
		tp->mdev_max_us = tp->rttvar_us;
		tp->rtt_seq = tp->snd_nxt;
	}
	tp->srtt_us = max(1U, srtt);
}

/* Set the sk_pacing_rate to allow proper sizing of TSO packets.
 * Note: TCP stack does not yet implement pacing.
 * FQ packet scheduler can be used to implement cheap but effective
 * TCP pacing, to smooth the burst on large writes when packets
 * in flight is significantly lower than cwnd (or rwin)
 */
static void tcp_update_pacing_rate(struct sock *sk)
{
	const struct tcp_sock *tp = tcp_sk(sk);
	u64 rate;

	/* set sk_pacing_rate to 200 % of current rate (mss * cwnd / srtt) */
	rate = (u64)tp->mss_cache * 2 * (USEC_PER_SEC << 3);

	rate *= max(tp->snd_cwnd, tp->packets_out);

	if (likely(tp->srtt_us))
		do_div(rate, tp->srtt_us);

	/* ACCESS_ONCE() is needed because sch_fq fetches sk_pacing_rate
	 * without any lock. We want to make sure compiler wont store
	 * intermediate values in this location.
	 */
	ACCESS_ONCE(sk->sk_pacing_rate) = min_t(u64, rate,
						sk->sk_max_pacing_rate);
}

/* Calculate rto without backoff.  This is the second half of Van Jacobson's
 * routine referred to above.
 */
static void tcp_set_rto(struct sock *sk)
{
	const struct tcp_sock *tp = tcp_sk(sk);
	/* Old crap is replaced with new one. 8)
	 *
	 * More seriously:
	 * 1. If rtt variance happened to be less 50msec, it is hallucination.
	 *    It cannot be less due to utterly erratic ACK generation made
	 *    at least by solaris and freebsd. "Erratic ACKs" has _nothing_
	 *    to do with delayed acks, because at cwnd>2 true delack timeout
	 *    is invisible. Actually, Linux-2.4 also generates erratic
	 *    ACKs in some circumstances.
	 */
	inet_csk(sk)->icsk_rto = __tcp_set_rto(tp);

	/* 2. Fixups made earlier cannot be right.
	 *    If we do not estimate RTO correctly without them,
	 *    all the algo is pure shit and should be replaced
	 *    with correct one. It is exactly, which we pretend to do.
	 */

	/* NOTE: clamping at TCP_RTO_MIN is not required, current algo
	 * guarantees that rto is higher.
	 */
	tcp_bound_rto(sk);
}

__u32 tcp_init_cwnd(const struct tcp_sock *tp, const struct dst_entry *dst)
{
	__u32 cwnd = (dst ? dst_metric(dst, RTAX_INITCWND) : 0);

	if (!cwnd)
		cwnd = TCP_INIT_CWND;
	return min_t(__u32, cwnd, tp->snd_cwnd_clamp);
}

/*
 * Packet counting of FACK is based on in-order assumptions, therefore TCP
 * disables it when reordering is detected
 */
void tcp_disable_fack(struct tcp_sock *tp)
{
	/* RFC3517 uses different metric in lost marker => reset on change */
	if (tcp_is_fack(tp))
		tp->lost_skb_hint = NULL;
	tp->rx_opt.sack_ok &= ~TCP_FACK_ENABLED;
}

/* Take a notice that peer is sending D-SACKs */
static void tcp_dsack_seen(struct tcp_sock *tp)
{
	tp->rx_opt.sack_ok |= TCP_DSACK_SEEN;
}

static void tcp_update_reordering(struct sock *sk, const int metric,
				  const int ts)
{
	struct tcp_sock *tp = tcp_sk(sk);
	if (metric > tp->reordering) {
		int mib_idx;

		tp->reordering = min(TCP_MAX_REORDERING, metric);

		/* This exciting event is worth to be remembered. 8) */
		if (ts)
			mib_idx = LINUX_MIB_TCPTSREORDER;
		else if (tcp_is_reno(tp))
			mib_idx = LINUX_MIB_TCPRENOREORDER;
		else if (tcp_is_fack(tp))
			mib_idx = LINUX_MIB_TCPFACKREORDER;
		else
			mib_idx = LINUX_MIB_TCPSACKREORDER;

		NET_INC_STATS_BH(sock_net(sk), mib_idx);
#if FASTRETRANS_DEBUG > 1
		pr_debug("Disorder%d %d %u f%u s%u rr%d\n",
			 tp->rx_opt.sack_ok, inet_csk(sk)->icsk_ca_state,
			 tp->reordering,
			 tp->fackets_out,
			 tp->sacked_out,
			 tp->undo_marker ? tp->undo_retrans : 0);
#endif
		tcp_disable_fack(tp);
	}

	if (metric > 0)
		tcp_disable_early_retrans(tp);
}

/* This must be called before lost_out is incremented */
static void tcp_verify_retransmit_hint(struct tcp_sock *tp, struct sk_buff *skb)
{
	if ((tp->retransmit_skb_hint == NULL) ||
	    before(TCP_SKB_CB(skb)->seq,
		   TCP_SKB_CB(tp->retransmit_skb_hint)->seq))
		tp->retransmit_skb_hint = skb;

	if (!tp->lost_out ||
	    after(TCP_SKB_CB(skb)->end_seq, tp->retransmit_high))
		tp->retransmit_high = TCP_SKB_CB(skb)->end_seq;
}

static void tcp_skb_mark_lost(struct tcp_sock *tp, struct sk_buff *skb)
{
	if (!(TCP_SKB_CB(skb)->sacked & (TCPCB_LOST|TCPCB_SACKED_ACKED))) {
		tcp_verify_retransmit_hint(tp, skb);

		tp->lost_out += tcp_skb_pcount(skb);
		TCP_SKB_CB(skb)->sacked |= TCPCB_LOST;
	}
}

static void tcp_skb_mark_lost_uncond_verify(struct tcp_sock *tp,
					    struct sk_buff *skb)
{
	tcp_verify_retransmit_hint(tp, skb);

	if (!(TCP_SKB_CB(skb)->sacked & (TCPCB_LOST|TCPCB_SACKED_ACKED))) {
		tp->lost_out += tcp_skb_pcount(skb);
		TCP_SKB_CB(skb)->sacked |= TCPCB_LOST;
	}
}

/* This procedure tags the retransmission queue when SACKs arrive.
 *
 * We have three tag bits: SACKED(S), RETRANS(R) and LOST(L).
 * Packets in queue with these bits set are counted in variables
 * sacked_out, retrans_out and lost_out, correspondingly.
 *
 * Valid combinations are:
 * Tag  InFlight	Description
 * 0	1		- orig segment is in flight.
 * S	0		- nothing flies, orig reached receiver.
 * L	0		- nothing flies, orig lost by net.
 * R	2		- both orig and retransmit are in flight.
 * L|R	1		- orig is lost, retransmit is in flight.
 * S|R  1		- orig reached receiver, retrans is still in flight.
 * (L|S|R is logically valid, it could occur when L|R is sacked,
 *  but it is equivalent to plain S and code short-curcuits it to S.
 *  L|S is logically invalid, it would mean -1 packet in flight 8))
 *
 * These 6 states form finite state machine, controlled by the following events:
 * 1. New ACK (+SACK) arrives. (tcp_sacktag_write_queue())
 * 2. Retransmission. (tcp_retransmit_skb(), tcp_xmit_retransmit_queue())
 * 3. Loss detection event of two flavors:
 *	A. Scoreboard estimator decided the packet is lost.
 *	   A'. Reno "three dupacks" marks head of queue lost.
 *	   A''. Its FACK modification, head until snd.fack is lost.
 *	B. SACK arrives sacking SND.NXT at the moment, when the
 *	   segment was retransmitted.
 * 4. D-SACK added new rule: D-SACK changes any tag to S.
 *
 * It is pleasant to note, that state diagram turns out to be commutative,
 * so that we are allowed not to be bothered by order of our actions,
 * when multiple events arrive simultaneously. (see the function below).
 *
 * Reordering detection.
 * --------------------
 * Reordering metric is maximal distance, which a packet can be displaced
 * in packet stream. With SACKs we can estimate it:
 *
 * 1. SACK fills old hole and the corresponding segment was not
 *    ever retransmitted -> reordering. Alas, we cannot use it
 *    when segment was retransmitted.
 * 2. The last flaw is solved with D-SACK. D-SACK arrives
 *    for retransmitted and already SACKed segment -> reordering..
 * Both of these heuristics are not used in Loss state, when we cannot
 * account for retransmits accurately.
 *
 * SACK block validation.
 * ----------------------
 *
 * SACK block range validation checks that the received SACK block fits to
 * the expected sequence limits, i.e., it is between SND.UNA and SND.NXT.
 * Note that SND.UNA is not included to the range though being valid because
 * it means that the receiver is rather inconsistent with itself reporting
 * SACK reneging when it should advance SND.UNA. Such SACK block this is
 * perfectly valid, however, in light of RFC2018 which explicitly states
 * that "SACK block MUST reflect the newest segment.  Even if the newest
 * segment is going to be discarded ...", not that it looks very clever
 * in case of head skb. Due to potentional receiver driven attacks, we
 * choose to avoid immediate execution of a walk in write queue due to
 * reneging and defer head skb's loss recovery to standard loss recovery
 * procedure that will eventually trigger (nothing forbids us doing this).
 *
 * Implements also blockage to start_seq wrap-around. Problem lies in the
 * fact that though start_seq (s) is before end_seq (i.e., not reversed),
 * there's no guarantee that it will be before snd_nxt (n). The problem
 * happens when start_seq resides between end_seq wrap (e_w) and snd_nxt
 * wrap (s_w):
 *
 *         <- outs wnd ->                          <- wrapzone ->
 *         u     e      n                         u_w   e_w  s n_w
 *         |     |      |                          |     |   |  |
 * |<------------+------+----- TCP seqno space --------------+---------->|
 * ...-- <2^31 ->|                                           |<--------...
 * ...---- >2^31 ------>|                                    |<--------...
 *
 * Current code wouldn't be vulnerable but it's better still to discard such
 * crazy SACK blocks. Doing this check for start_seq alone closes somewhat
 * similar case (end_seq after snd_nxt wrap) as earlier reversed check in
 * snd_nxt wrap -> snd_una region will then become "well defined", i.e.,
 * equal to the ideal case (infinite seqno space without wrap caused issues).
 *
 * With D-SACK the lower bound is extended to cover sequence space below
 * SND.UNA down to undo_marker, which is the last point of interest. Yet
 * again, D-SACK block must not to go across snd_una (for the same reason as
 * for the normal SACK blocks, explained above). But there all simplicity
 * ends, TCP might receive valid D-SACKs below that. As long as they reside
 * fully below undo_marker they do not affect behavior in anyway and can
 * therefore be safely ignored. In rare cases (which are more or less
 * theoretical ones), the D-SACK will nicely cross that boundary due to skb
 * fragmentation and packet reordering past skb's retransmission. To consider
 * them correctly, the acceptable range must be extended even more though
 * the exact amount is rather hard to quantify. However, tp->max_window can
 * be used as an exaggerated estimate.
 */
static bool tcp_is_sackblock_valid(struct tcp_sock *tp, bool is_dsack,
				   u32 start_seq, u32 end_seq)
{
	/* Too far in future, or reversed (interpretation is ambiguous) */
	if (after(end_seq, tp->snd_nxt) || !before(start_seq, end_seq))
		return false;

	/* Nasty start_seq wrap-around check (see comments above) */
	if (!before(start_seq, tp->snd_nxt))
		return false;

	/* In outstanding window? ...This is valid exit for D-SACKs too.
	 * start_seq == snd_una is non-sensical (see comments above)
	 */
	if (after(start_seq, tp->snd_una))
		return true;

	if (!is_dsack || !tp->undo_marker)
		return false;

	/* ...Then it's D-SACK, and must reside below snd_una completely */
	if (after(end_seq, tp->snd_una))
		return false;

	if (!before(start_seq, tp->undo_marker))
		return true;

	/* Too old */
	if (!after(end_seq, tp->undo_marker))
		return false;

	/* Undo_marker boundary crossing (overestimates a lot). Known already:
	 *   start_seq < undo_marker and end_seq >= undo_marker.
	 */
	return !before(start_seq, end_seq - tp->max_window);
}

/* Check for lost retransmit. This superb idea is borrowed from "ratehalving".
 * Event "B". Later note: FACK people cheated me again 8), we have to account
 * for reordering! Ugly, but should help.
 *
 * Search retransmitted skbs from write_queue that were sent when snd_nxt was
 * less than what is now known to be received by the other end (derived from
 * highest SACK block). Also calculate the lowest snd_nxt among the remaining
 * retransmitted skbs to avoid some costly processing per ACKs.
 */
static void tcp_mark_lost_retrans(struct sock *sk)
{
	const struct inet_connection_sock *icsk = inet_csk(sk);
	struct tcp_sock *tp = tcp_sk(sk);
	struct sk_buff *skb;
	int cnt = 0;
	u32 new_low_seq = tp->snd_nxt;
	u32 received_upto = tcp_highest_sack_seq(tp);

	if (!tcp_is_fack(tp) || !tp->retrans_out ||
	    !after(received_upto, tp->lost_retrans_low) ||
	    icsk->icsk_ca_state != TCP_CA_Recovery)
		return;

	tcp_for_write_queue(skb, sk) {
		u32 ack_seq = TCP_SKB_CB(skb)->ack_seq;

		if (skb == tcp_send_head(sk))
			break;
		if (cnt == tp->retrans_out)
			break;
		if (!after(TCP_SKB_CB(skb)->end_seq, tp->snd_una))
			continue;

		if (!(TCP_SKB_CB(skb)->sacked & TCPCB_SACKED_RETRANS))
			continue;

		/* TODO: We would like to get rid of tcp_is_fack(tp) only
		 * constraint here (see above) but figuring out that at
		 * least tp->reordering SACK blocks reside between ack_seq
		 * and received_upto is not easy task to do cheaply with
		 * the available datastructures.
		 *
		 * Whether FACK should check here for tp->reordering segs
		 * in-between one could argue for either way (it would be
		 * rather simple to implement as we could count fack_count
		 * during the walk and do tp->fackets_out - fack_count).
		 */
		if (after(received_upto, ack_seq)) {
			TCP_SKB_CB(skb)->sacked &= ~TCPCB_SACKED_RETRANS;
			tp->retrans_out -= tcp_skb_pcount(skb);

			tcp_skb_mark_lost_uncond_verify(tp, skb);
			NET_INC_STATS_BH(sock_net(sk), LINUX_MIB_TCPLOSTRETRANSMIT);
		} else {
			if (before(ack_seq, new_low_seq))
				new_low_seq = ack_seq;
			cnt += tcp_skb_pcount(skb);
		}
	}

	if (tp->retrans_out)
		tp->lost_retrans_low = new_low_seq;
}

static bool tcp_check_dsack(struct sock *sk, const struct sk_buff *ack_skb,
			    struct tcp_sack_block_wire *sp, int num_sacks,
			    u32 prior_snd_una)
{
	struct tcp_sock *tp = tcp_sk(sk);
	u32 start_seq_0 = get_unaligned_be32(&sp[0].start_seq);
	u32 end_seq_0 = get_unaligned_be32(&sp[0].end_seq);
	bool dup_sack = false;

	if (before(start_seq_0, TCP_SKB_CB(ack_skb)->ack_seq)) {
		dup_sack = true;
		tcp_dsack_seen(tp);
		NET_INC_STATS_BH(sock_net(sk), LINUX_MIB_TCPDSACKRECV);
	} else if (num_sacks > 1) {
		u32 end_seq_1 = get_unaligned_be32(&sp[1].end_seq);
		u32 start_seq_1 = get_unaligned_be32(&sp[1].start_seq);

		if (!after(end_seq_0, end_seq_1) &&
		    !before(start_seq_0, start_seq_1)) {
			dup_sack = true;
			tcp_dsack_seen(tp);
			NET_INC_STATS_BH(sock_net(sk),
					LINUX_MIB_TCPDSACKOFORECV);
		}
	}

	/* D-SACK for already forgotten data... Do dumb counting. */
	if (dup_sack && tp->undo_marker && tp->undo_retrans > 0 &&
	    !after(end_seq_0, prior_snd_una) &&
	    after(end_seq_0, tp->undo_marker))
		tp->undo_retrans--;

	return dup_sack;
}

struct tcp_sacktag_state {
	int	reord;
	int	fack_count;
	long	rtt_us; /* RTT measured by SACKing never-retransmitted data */
	int	flag;
};

/* Check if skb is fully within the SACK block. In presence of GSO skbs,
 * the incoming SACK may not exactly match but we can find smaller MSS
 * aligned portion of it that matches. Therefore we might need to fragment
 * which may fail and creates some hassle (caller must handle error case
 * returns).
 *
 * FIXME: this could be merged to shift decision code
 */
static int tcp_match_skb_to_sack(struct sock *sk, struct sk_buff *skb,
				  u32 start_seq, u32 end_seq)
{
	int err;
	bool in_sack;
	unsigned int pkt_len;
	unsigned int mss;

	in_sack = !after(start_seq, TCP_SKB_CB(skb)->seq) &&
		  !before(end_seq, TCP_SKB_CB(skb)->end_seq);

	if (tcp_skb_pcount(skb) > 1 && !in_sack &&
	    after(TCP_SKB_CB(skb)->end_seq, start_seq)) {
		mss = tcp_skb_mss(skb);
		in_sack = !after(start_seq, TCP_SKB_CB(skb)->seq);

		if (!in_sack) {
			pkt_len = start_seq - TCP_SKB_CB(skb)->seq;
			if (pkt_len < mss)
				pkt_len = mss;
		} else {
			pkt_len = end_seq - TCP_SKB_CB(skb)->seq;
			if (pkt_len < mss)
				return -EINVAL;
		}

		/* Round if necessary so that SACKs cover only full MSSes
		 * and/or the remaining small portion (if present)
		 */
		if (pkt_len > mss) {
			unsigned int new_len = (pkt_len / mss) * mss;
			if (!in_sack && new_len < pkt_len)
				new_len += mss;
			pkt_len = new_len;
		}

		if (pkt_len >= skb->len && !in_sack)
			return 0;

		err = tcp_fragment(sk, skb, pkt_len, mss, GFP_ATOMIC);
		if (err < 0)
			return err;
	}

	return in_sack;
}

/* Mark the given newly-SACKed range as such, adjusting counters and hints. */
static u8 tcp_sacktag_one(struct sock *sk,
			  struct tcp_sacktag_state *state, u8 sacked,
			  u32 start_seq, u32 end_seq,
			  int dup_sack, int pcount,
			  const struct skb_mstamp *xmit_time)
{
	struct tcp_sock *tp = tcp_sk(sk);
	int fack_count = state->fack_count;

	/* Account D-SACK for retransmitted packet. */
	if (dup_sack && (sacked & TCPCB_RETRANS)) {
		if (tp->undo_marker && tp->undo_retrans > 0 &&
		    after(end_seq, tp->undo_marker))
			tp->undo_retrans--;
		if (sacked & TCPCB_SACKED_ACKED)
			state->reord = min(fack_count, state->reord);
	}

	/* Nothing to do; acked frame is about to be dropped (was ACKed). */
	if (!after(end_seq, tp->snd_una))
		return sacked;

	if (!(sacked & TCPCB_SACKED_ACKED)) {
		if (sacked & TCPCB_SACKED_RETRANS) {
			/* If the segment is not tagged as lost,
			 * we do not clear RETRANS, believing
			 * that retransmission is still in flight.
			 */
			if (sacked & TCPCB_LOST) {
				sacked &= ~(TCPCB_LOST|TCPCB_SACKED_RETRANS);
				tp->lost_out -= pcount;
				tp->retrans_out -= pcount;
			}
		} else {
			if (!(sacked & TCPCB_RETRANS)) {
				/* New sack for not retransmitted frame,
				 * which was in hole. It is reordering.
				 */
				if (before(start_seq,
					   tcp_highest_sack_seq(tp)))
					state->reord = min(fack_count,
							   state->reord);
				if (!after(end_seq, tp->high_seq))
					state->flag |= FLAG_ORIG_SACK_ACKED;
				/* Pick the earliest sequence sacked for RTT */
				if (state->rtt_us < 0) {
					struct skb_mstamp now;

					skb_mstamp_get(&now);
					state->rtt_us = skb_mstamp_us_delta(&now,
								xmit_time);
				}
			}

			if (sacked & TCPCB_LOST) {
				sacked &= ~TCPCB_LOST;
				tp->lost_out -= pcount;
			}
		}

		sacked |= TCPCB_SACKED_ACKED;
		state->flag |= FLAG_DATA_SACKED;
		tp->sacked_out += pcount;

		fack_count += pcount;

		/* Lost marker hint past SACKed? Tweak RFC3517 cnt */
		if (!tcp_is_fack(tp) && (tp->lost_skb_hint != NULL) &&
		    before(start_seq, TCP_SKB_CB(tp->lost_skb_hint)->seq))
			tp->lost_cnt_hint += pcount;

		if (fack_count > tp->fackets_out)
			tp->fackets_out = fack_count;
	}

	/* D-SACK. We can detect redundant retransmission in S|R and plain R
	 * frames and clear it. undo_retrans is decreased above, L|R frames
	 * are accounted above as well.
	 */
	if (dup_sack && (sacked & TCPCB_SACKED_RETRANS)) {
		sacked &= ~TCPCB_SACKED_RETRANS;
		tp->retrans_out -= pcount;
	}

	return sacked;
}

/* Shift newly-SACKed bytes from this skb to the immediately previous
 * already-SACKed sk_buff. Mark the newly-SACKed bytes as such.
 */
static bool tcp_shifted_skb(struct sock *sk, struct sk_buff *skb,
			    struct tcp_sacktag_state *state,
			    unsigned int pcount, int shifted, int mss,
			    bool dup_sack)
{
	struct tcp_sock *tp = tcp_sk(sk);
	struct sk_buff *prev = tcp_write_queue_prev(sk, skb);
	u32 start_seq = TCP_SKB_CB(skb)->seq;	/* start of newly-SACKed */
	u32 end_seq = start_seq + shifted;	/* end of newly-SACKed */

	BUG_ON(!pcount);

	/* Adjust counters and hints for the newly sacked sequence
	 * range but discard the return value since prev is already
	 * marked. We must tag the range first because the seq
	 * advancement below implicitly advances
	 * tcp_highest_sack_seq() when skb is highest_sack.
	 */
	tcp_sacktag_one(sk, state, TCP_SKB_CB(skb)->sacked,
			start_seq, end_seq, dup_sack, pcount,
			&skb->skb_mstamp);

	if (skb == tp->lost_skb_hint)
		tp->lost_cnt_hint += pcount;

	TCP_SKB_CB(prev)->end_seq += shifted;
	TCP_SKB_CB(skb)->seq += shifted;

	tcp_skb_pcount_add(prev, pcount);
	BUG_ON(tcp_skb_pcount(skb) < pcount);
	tcp_skb_pcount_add(skb, -pcount);

	/* When we're adding to gso_segs == 1, gso_size will be zero,
	 * in theory this shouldn't be necessary but as long as DSACK
	 * code can come after this skb later on it's better to keep
	 * setting gso_size to something.
	 */
	if (!skb_shinfo(prev)->gso_size) {
		skb_shinfo(prev)->gso_size = mss;
		skb_shinfo(prev)->gso_type = sk->sk_gso_type;
	}

	/* CHECKME: To clear or not to clear? Mimics normal skb currently */
	if (tcp_skb_pcount(skb) <= 1) {
		skb_shinfo(skb)->gso_size = 0;
		skb_shinfo(skb)->gso_type = 0;
	}

	/* Difference in this won't matter, both ACKed by the same cumul. ACK */
	TCP_SKB_CB(prev)->sacked |= (TCP_SKB_CB(skb)->sacked & TCPCB_EVER_RETRANS);

	if (skb->len > 0) {
		BUG_ON(!tcp_skb_pcount(skb));
		NET_INC_STATS_BH(sock_net(sk), LINUX_MIB_SACKSHIFTED);
		return false;
	}

	/* Whole SKB was eaten :-) */

	if (skb == tp->retransmit_skb_hint)
		tp->retransmit_skb_hint = prev;
	if (skb == tp->lost_skb_hint) {
		tp->lost_skb_hint = prev;
		tp->lost_cnt_hint -= tcp_skb_pcount(prev);
	}

	TCP_SKB_CB(prev)->tcp_flags |= TCP_SKB_CB(skb)->tcp_flags;
	if (TCP_SKB_CB(skb)->tcp_flags & TCPHDR_FIN)
		TCP_SKB_CB(prev)->end_seq++;

	if (skb == tcp_highest_sack(sk))
		tcp_advance_highest_sack(sk, skb);

	tcp_unlink_write_queue(skb, sk);
	sk_wmem_free_skb(sk, skb);

	NET_INC_STATS_BH(sock_net(sk), LINUX_MIB_SACKMERGED);

	return true;
}

/* I wish gso_size would have a bit more sane initialization than
 * something-or-zero which complicates things
 */
static int tcp_skb_seglen(const struct sk_buff *skb)
{
	return tcp_skb_pcount(skb) == 1 ? skb->len : tcp_skb_mss(skb);
}

/* Shifting pages past head area doesn't work */
static int skb_can_shift(const struct sk_buff *skb)
{
	return !skb_headlen(skb) && skb_is_nonlinear(skb);
}

/* Try collapsing SACK blocks spanning across multiple skbs to a single
 * skb.
 */
static struct sk_buff *tcp_shift_skb_data(struct sock *sk, struct sk_buff *skb,
					  struct tcp_sacktag_state *state,
					  u32 start_seq, u32 end_seq,
					  bool dup_sack)
{
	struct tcp_sock *tp = tcp_sk(sk);
	struct sk_buff *prev;
	int mss;
	int pcount = 0;
	int len;
	int in_sack;

	if (!sk_can_gso(sk))
		goto fallback;

	/* Normally R but no L won't result in plain S */
	if (!dup_sack &&
	    (TCP_SKB_CB(skb)->sacked & (TCPCB_LOST|TCPCB_SACKED_RETRANS)) == TCPCB_SACKED_RETRANS)
		goto fallback;
	if (!skb_can_shift(skb))
		goto fallback;
	/* This frame is about to be dropped (was ACKed). */
	if (!after(TCP_SKB_CB(skb)->end_seq, tp->snd_una))
		goto fallback;

	/* Can only happen with delayed DSACK + discard craziness */
	if (unlikely(skb == tcp_write_queue_head(sk)))
		goto fallback;
	prev = tcp_write_queue_prev(sk, skb);

	if ((TCP_SKB_CB(prev)->sacked & TCPCB_TAGBITS) != TCPCB_SACKED_ACKED)
		goto fallback;

	in_sack = !after(start_seq, TCP_SKB_CB(skb)->seq) &&
		  !before(end_seq, TCP_SKB_CB(skb)->end_seq);

	if (in_sack) {
		len = skb->len;
		pcount = tcp_skb_pcount(skb);
		mss = tcp_skb_seglen(skb);

		/* TODO: Fix DSACKs to not fragment already SACKed and we can
		 * drop this restriction as unnecessary
		 */
		if (mss != tcp_skb_seglen(prev))
			goto fallback;
	} else {
		if (!after(TCP_SKB_CB(skb)->end_seq, start_seq))
			goto noop;
		/* CHECKME: This is non-MSS split case only?, this will
		 * cause skipped skbs due to advancing loop btw, original
		 * has that feature too
		 */
		if (tcp_skb_pcount(skb) <= 1)
			goto noop;

		in_sack = !after(start_seq, TCP_SKB_CB(skb)->seq);
		if (!in_sack) {
			/* TODO: head merge to next could be attempted here
			 * if (!after(TCP_SKB_CB(skb)->end_seq, end_seq)),
			 * though it might not be worth of the additional hassle
			 *
			 * ...we can probably just fallback to what was done
			 * previously. We could try merging non-SACKed ones
			 * as well but it probably isn't going to buy off
			 * because later SACKs might again split them, and
			 * it would make skb timestamp tracking considerably
			 * harder problem.
			 */
			goto fallback;
		}

		len = end_seq - TCP_SKB_CB(skb)->seq;
		BUG_ON(len < 0);
		BUG_ON(len > skb->len);

		/* MSS boundaries should be honoured or else pcount will
		 * severely break even though it makes things bit trickier.
		 * Optimize common case to avoid most of the divides
		 */
		mss = tcp_skb_mss(skb);

		/* TODO: Fix DSACKs to not fragment already SACKed and we can
		 * drop this restriction as unnecessary
		 */
		if (mss != tcp_skb_seglen(prev))
			goto fallback;

		if (len == mss) {
			pcount = 1;
		} else if (len < mss) {
			goto noop;
		} else {
			pcount = len / mss;
			len = pcount * mss;
		}
	}

	/* tcp_sacktag_one() won't SACK-tag ranges below snd_una */
	if (!after(TCP_SKB_CB(skb)->seq + len, tp->snd_una))
		goto fallback;

	if (!skb_shift(prev, skb, len))
		goto fallback;
	if (!tcp_shifted_skb(sk, skb, state, pcount, len, mss, dup_sack))
		goto out;

	/* Hole filled allows collapsing with the next as well, this is very
	 * useful when hole on every nth skb pattern happens
	 */
	if (prev == tcp_write_queue_tail(sk))
		goto out;
	skb = tcp_write_queue_next(sk, prev);

	if (!skb_can_shift(skb) ||
	    (skb == tcp_send_head(sk)) ||
	    ((TCP_SKB_CB(skb)->sacked & TCPCB_TAGBITS) != TCPCB_SACKED_ACKED) ||
	    (mss != tcp_skb_seglen(skb)))
		goto out;

	len = skb->len;
	if (skb_shift(prev, skb, len)) {
		pcount += tcp_skb_pcount(skb);
		tcp_shifted_skb(sk, skb, state, tcp_skb_pcount(skb), len, mss, 0);
	}

out:
	state->fack_count += pcount;
	return prev;

noop:
	return skb;

fallback:
	NET_INC_STATS_BH(sock_net(sk), LINUX_MIB_SACKSHIFTFALLBACK);
	return NULL;
}

static struct sk_buff *tcp_sacktag_walk(struct sk_buff *skb, struct sock *sk,
					struct tcp_sack_block *next_dup,
					struct tcp_sacktag_state *state,
					u32 start_seq, u32 end_seq,
					bool dup_sack_in)
{
	struct tcp_sock *tp = tcp_sk(sk);
	struct sk_buff *tmp;

	tcp_for_write_queue_from(skb, sk) {
		int in_sack = 0;
		bool dup_sack = dup_sack_in;

		if (skb == tcp_send_head(sk))
			break;

		/* queue is in-order => we can short-circuit the walk early */
		if (!before(TCP_SKB_CB(skb)->seq, end_seq))
			break;

		if ((next_dup != NULL) &&
		    before(TCP_SKB_CB(skb)->seq, next_dup->end_seq)) {
			in_sack = tcp_match_skb_to_sack(sk, skb,
							next_dup->start_seq,
							next_dup->end_seq);
			if (in_sack > 0)
				dup_sack = true;
		}

		/* skb reference here is a bit tricky to get right, since
		 * shifting can eat and free both this skb and the next,
		 * so not even _safe variant of the loop is enough.
		 */
		if (in_sack <= 0) {
			tmp = tcp_shift_skb_data(sk, skb, state,
						 start_seq, end_seq, dup_sack);
			if (tmp != NULL) {
				if (tmp != skb) {
					skb = tmp;
					continue;
				}

				in_sack = 0;
			} else {
				in_sack = tcp_match_skb_to_sack(sk, skb,
								start_seq,
								end_seq);
			}
		}

		if (unlikely(in_sack < 0))
			break;

		if (in_sack) {
			TCP_SKB_CB(skb)->sacked =
				tcp_sacktag_one(sk,
						state,
						TCP_SKB_CB(skb)->sacked,
						TCP_SKB_CB(skb)->seq,
						TCP_SKB_CB(skb)->end_seq,
						dup_sack,
						tcp_skb_pcount(skb),
						&skb->skb_mstamp);

			if (!before(TCP_SKB_CB(skb)->seq,
				    tcp_highest_sack_seq(tp)))
				tcp_advance_highest_sack(sk, skb);
		}

		state->fack_count += tcp_skb_pcount(skb);
	}
	return skb;
}

/* Avoid all extra work that is being done by sacktag while walking in
 * a normal way
 */
static struct sk_buff *tcp_sacktag_skip(struct sk_buff *skb, struct sock *sk,
					struct tcp_sacktag_state *state,
					u32 skip_to_seq)
{
	tcp_for_write_queue_from(skb, sk) {
		if (skb == tcp_send_head(sk))
			break;

		if (after(TCP_SKB_CB(skb)->end_seq, skip_to_seq))
			break;

		state->fack_count += tcp_skb_pcount(skb);
	}
	return skb;
}

static struct sk_buff *tcp_maybe_skipping_dsack(struct sk_buff *skb,
						struct sock *sk,
						struct tcp_sack_block *next_dup,
						struct tcp_sacktag_state *state,
						u32 skip_to_seq)
{
	if (next_dup == NULL)
		return skb;

	if (before(next_dup->start_seq, skip_to_seq)) {
		skb = tcp_sacktag_skip(skb, sk, state, next_dup->start_seq);
		skb = tcp_sacktag_walk(skb, sk, NULL, state,
				       next_dup->start_seq, next_dup->end_seq,
				       1);
	}

	return skb;
}

static int tcp_sack_cache_ok(const struct tcp_sock *tp, const struct tcp_sack_block *cache)
{
	return cache < tp->recv_sack_cache + ARRAY_SIZE(tp->recv_sack_cache);
}

static int
tcp_sacktag_write_queue(struct sock *sk, const struct sk_buff *ack_skb,
			u32 prior_snd_una, long *sack_rtt_us)
{
	struct tcp_sock *tp = tcp_sk(sk);
	const unsigned char *ptr = (skb_transport_header(ack_skb) +
				    TCP_SKB_CB(ack_skb)->sacked);
	struct tcp_sack_block_wire *sp_wire = (struct tcp_sack_block_wire *)(ptr+2);
	struct tcp_sack_block sp[TCP_NUM_SACKS];
	struct tcp_sack_block *cache;
	struct tcp_sacktag_state state;
	struct sk_buff *skb;
	int num_sacks = min(TCP_NUM_SACKS, (ptr[1] - TCPOLEN_SACK_BASE) >> 3);
	int used_sacks;
	bool found_dup_sack = false;
	int i, j;
	int first_sack_index;

	state.flag = 0;
	state.reord = tp->packets_out;
	state.rtt_us = -1L;

	if (!tp->sacked_out) {
		if (WARN_ON(tp->fackets_out))
			tp->fackets_out = 0;
		tcp_highest_sack_reset(sk);
	}

	found_dup_sack = tcp_check_dsack(sk, ack_skb, sp_wire,
					 num_sacks, prior_snd_una);
	if (found_dup_sack)
		state.flag |= FLAG_DSACKING_ACK;

	/* Eliminate too old ACKs, but take into
	 * account more or less fresh ones, they can
	 * contain valid SACK info.
	 */
	if (before(TCP_SKB_CB(ack_skb)->ack_seq, prior_snd_una - tp->max_window))
		return 0;

	if (!tp->packets_out)
		goto out;

	used_sacks = 0;
	first_sack_index = 0;
	for (i = 0; i < num_sacks; i++) {
		bool dup_sack = !i && found_dup_sack;

		sp[used_sacks].start_seq = get_unaligned_be32(&sp_wire[i].start_seq);
		sp[used_sacks].end_seq = get_unaligned_be32(&sp_wire[i].end_seq);

		if (!tcp_is_sackblock_valid(tp, dup_sack,
					    sp[used_sacks].start_seq,
					    sp[used_sacks].end_seq)) {
			int mib_idx;

			if (dup_sack) {
				if (!tp->undo_marker)
					mib_idx = LINUX_MIB_TCPDSACKIGNOREDNOUNDO;
				else
					mib_idx = LINUX_MIB_TCPDSACKIGNOREDOLD;
			} else {
				/* Don't count olds caused by ACK reordering */
				if ((TCP_SKB_CB(ack_skb)->ack_seq != tp->snd_una) &&
				    !after(sp[used_sacks].end_seq, tp->snd_una))
					continue;
				mib_idx = LINUX_MIB_TCPSACKDISCARD;
			}

			NET_INC_STATS_BH(sock_net(sk), mib_idx);
			if (i == 0)
				first_sack_index = -1;
			continue;
		}

		/* Ignore very old stuff early */
		if (!after(sp[used_sacks].end_seq, prior_snd_una))
			continue;

		used_sacks++;
	}

	/* order SACK blocks to allow in order walk of the retrans queue */
	for (i = used_sacks - 1; i > 0; i--) {
		for (j = 0; j < i; j++) {
			if (after(sp[j].start_seq, sp[j + 1].start_seq)) {
				swap(sp[j], sp[j + 1]);

				/* Track where the first SACK block goes to */
				if (j == first_sack_index)
					first_sack_index = j + 1;
			}
		}
	}

	skb = tcp_write_queue_head(sk);
	state.fack_count = 0;
	i = 0;

	if (!tp->sacked_out) {
		/* It's already past, so skip checking against it */
		cache = tp->recv_sack_cache + ARRAY_SIZE(tp->recv_sack_cache);
	} else {
		cache = tp->recv_sack_cache;
		/* Skip empty blocks in at head of the cache */
		while (tcp_sack_cache_ok(tp, cache) && !cache->start_seq &&
		       !cache->end_seq)
			cache++;
	}

	while (i < used_sacks) {
		u32 start_seq = sp[i].start_seq;
		u32 end_seq = sp[i].end_seq;
		bool dup_sack = (found_dup_sack && (i == first_sack_index));
		struct tcp_sack_block *next_dup = NULL;

		if (found_dup_sack && ((i + 1) == first_sack_index))
			next_dup = &sp[i + 1];

		/* Skip too early cached blocks */
		while (tcp_sack_cache_ok(tp, cache) &&
		       !before(start_seq, cache->end_seq))
			cache++;

		/* Can skip some work by looking recv_sack_cache? */
		if (tcp_sack_cache_ok(tp, cache) && !dup_sack &&
		    after(end_seq, cache->start_seq)) {

			/* Head todo? */
			if (before(start_seq, cache->start_seq)) {
				skb = tcp_sacktag_skip(skb, sk, &state,
						       start_seq);
				skb = tcp_sacktag_walk(skb, sk, next_dup,
						       &state,
						       start_seq,
						       cache->start_seq,
						       dup_sack);
			}

			/* Rest of the block already fully processed? */
			if (!after(end_seq, cache->end_seq))
				goto advance_sp;

			skb = tcp_maybe_skipping_dsack(skb, sk, next_dup,
						       &state,
						       cache->end_seq);

			/* ...tail remains todo... */
			if (tcp_highest_sack_seq(tp) == cache->end_seq) {
				/* ...but better entrypoint exists! */
				skb = tcp_highest_sack(sk);
				if (skb == NULL)
					break;
				state.fack_count = tp->fackets_out;
				cache++;
				goto walk;
			}

			skb = tcp_sacktag_skip(skb, sk, &state, cache->end_seq);
			/* Check overlap against next cached too (past this one already) */
			cache++;
			continue;
		}

		if (!before(start_seq, tcp_highest_sack_seq(tp))) {
			skb = tcp_highest_sack(sk);
			if (skb == NULL)
				break;
			state.fack_count = tp->fackets_out;
		}
		skb = tcp_sacktag_skip(skb, sk, &state, start_seq);

walk:
		skb = tcp_sacktag_walk(skb, sk, next_dup, &state,
				       start_seq, end_seq, dup_sack);

advance_sp:
		i++;
	}

	/* Clear the head of the cache sack blocks so we can skip it next time */
	for (i = 0; i < ARRAY_SIZE(tp->recv_sack_cache) - used_sacks; i++) {
		tp->recv_sack_cache[i].start_seq = 0;
		tp->recv_sack_cache[i].end_seq = 0;
	}
	for (j = 0; j < used_sacks; j++)
		tp->recv_sack_cache[i++] = sp[j];

	tcp_mark_lost_retrans(sk);

	tcp_verify_left_out(tp);

	if ((state.reord < tp->fackets_out) &&
	    ((inet_csk(sk)->icsk_ca_state != TCP_CA_Loss) || tp->undo_marker))
		tcp_update_reordering(sk, tp->fackets_out - state.reord, 0);

out:

#if FASTRETRANS_DEBUG > 0
	WARN_ON((int)tp->sacked_out < 0);
	WARN_ON((int)tp->lost_out < 0);
	WARN_ON((int)tp->retrans_out < 0);
	WARN_ON((int)tcp_packets_in_flight(tp) < 0);
#endif
	*sack_rtt_us = state.rtt_us;
	return state.flag;
}

/* Limits sacked_out so that sum with lost_out isn't ever larger than
 * packets_out. Returns false if sacked_out adjustement wasn't necessary.
 */
static bool tcp_limit_reno_sacked(struct tcp_sock *tp)
{
	u32 holes;

	holes = max(tp->lost_out, 1U);
	holes = min(holes, tp->packets_out);

	if ((tp->sacked_out + holes) > tp->packets_out) {
		tp->sacked_out = tp->packets_out - holes;
		return true;
	}
	return false;
}

/* If we receive more dupacks than we expected counting segments
 * in assumption of absent reordering, interpret this as reordering.
 * The only another reason could be bug in receiver TCP.
 */
static void tcp_check_reno_reordering(struct sock *sk, const int addend)
{
	struct tcp_sock *tp = tcp_sk(sk);
	if (tcp_limit_reno_sacked(tp))
		tcp_update_reordering(sk, tp->packets_out + addend, 0);
}

/* Emulate SACKs for SACKless connection: account for a new dupack. */

static void tcp_add_reno_sack(struct sock *sk)
{
	struct tcp_sock *tp = tcp_sk(sk);
	tp->sacked_out++;
	tcp_check_reno_reordering(sk, 0);
	tcp_verify_left_out(tp);
}

/* Account for ACK, ACKing some data in Reno Recovery phase. */

static void tcp_remove_reno_sacks(struct sock *sk, int acked)
{
	struct tcp_sock *tp = tcp_sk(sk);

	if (acked > 0) {
		/* One ACK acked hole. The rest eat duplicate ACKs. */
		if (acked - 1 >= tp->sacked_out)
			tp->sacked_out = 0;
		else
			tp->sacked_out -= acked - 1;
	}
	tcp_check_reno_reordering(sk, acked);
	tcp_verify_left_out(tp);
}

static inline void tcp_reset_reno_sack(struct tcp_sock *tp)
{
	tp->sacked_out = 0;
}

void tcp_clear_retrans(struct tcp_sock *tp)
{
	tp->retrans_out = 0;
	tp->lost_out = 0;
	tp->undo_marker = 0;
	tp->undo_retrans = -1;
	tp->fackets_out = 0;
	tp->sacked_out = 0;
}

static inline void tcp_init_undo(struct tcp_sock *tp)
{
	tp->undo_marker = tp->snd_una;
	/* Retransmission still in flight may cause DSACKs later. */
	tp->undo_retrans = tp->retrans_out ? : -1;
}

/* Enter Loss state. If we detect SACK reneging, forget all SACK information
 * and reset tags completely, otherwise preserve SACKs. If receiver
 * dropped its ofo queue, we will know this due to reneging detection.
 */
void tcp_enter_loss(struct sock *sk)
{
	const struct inet_connection_sock *icsk = inet_csk(sk);
	struct tcp_sock *tp = tcp_sk(sk);
	struct sk_buff *skb;
	bool new_recovery = false;
	bool is_reneg;			/* is receiver reneging on SACKs? */

	/* Reduce ssthresh if it has not yet been made inside this window. */
	if (icsk->icsk_ca_state <= TCP_CA_Disorder ||
	    !after(tp->high_seq, tp->snd_una) ||
	    (icsk->icsk_ca_state == TCP_CA_Loss && !icsk->icsk_retransmits)) {
		new_recovery = true;
		tp->prior_ssthresh = tcp_current_ssthresh(sk);
		tp->snd_ssthresh = icsk->icsk_ca_ops->ssthresh(sk);
		tcp_ca_event(sk, CA_EVENT_LOSS);
		tcp_init_undo(tp);
	}
	tp->snd_cwnd	   = 1;
	tp->snd_cwnd_cnt   = 0;
	tp->snd_cwnd_stamp = tcp_time_stamp;

	tp->retrans_out = 0;
	tp->lost_out = 0;

	if (tcp_is_reno(tp))
		tcp_reset_reno_sack(tp);

	skb = tcp_write_queue_head(sk);
	is_reneg = skb && (TCP_SKB_CB(skb)->sacked & TCPCB_SACKED_ACKED);
	if (is_reneg) {
		NET_INC_STATS_BH(sock_net(sk), LINUX_MIB_TCPSACKRENEGING);
		tp->sacked_out = 0;
		tp->fackets_out = 0;
	}
	tcp_clear_all_retrans_hints(tp);

	tcp_for_write_queue(skb, sk) {
		if (skb == tcp_send_head(sk))
			break;

		TCP_SKB_CB(skb)->sacked &= (~TCPCB_TAGBITS)|TCPCB_SACKED_ACKED;
		if (!(TCP_SKB_CB(skb)->sacked&TCPCB_SACKED_ACKED) || is_reneg) {
			TCP_SKB_CB(skb)->sacked &= ~TCPCB_SACKED_ACKED;
			TCP_SKB_CB(skb)->sacked |= TCPCB_LOST;
			tp->lost_out += tcp_skb_pcount(skb);
			tp->retransmit_high = TCP_SKB_CB(skb)->end_seq;
		}
	}
	tcp_verify_left_out(tp);

	/* Timeout in disordered state after receiving substantial DUPACKs
	 * suggests that the degree of reordering is over-estimated.
	 */
	if (icsk->icsk_ca_state <= TCP_CA_Disorder &&
	    tp->sacked_out >= sysctl_tcp_reordering)
		tp->reordering = min_t(unsigned int, tp->reordering,
				       sysctl_tcp_reordering);
	tcp_set_ca_state(sk, TCP_CA_Loss);
	tp->high_seq = tp->snd_nxt;
	tcp_ecn_queue_cwr(tp);

	/* F-RTO RFC5682 sec 3.1 step 1: retransmit SND.UNA if no previous
	 * loss recovery is underway except recurring timeout(s) on
	 * the same SND.UNA (sec 3.2). Disable F-RTO on path MTU probing
	 */
	tp->frto = sysctl_tcp_frto &&
		   (new_recovery || icsk->icsk_retransmits) &&
		   !inet_csk(sk)->icsk_mtup.probe_size;
}

/* If ACK arrived pointing to a remembered SACK, it means that our
 * remembered SACKs do not reflect real state of receiver i.e.
 * receiver _host_ is heavily congested (or buggy).
 *
 * To avoid big spurious retransmission bursts due to transient SACK
 * scoreboard oddities that look like reneging, we give the receiver a
 * little time (max(RTT/2, 10ms)) to send us some more ACKs that will
 * restore sanity to the SACK scoreboard. If the apparent reneging
 * persists until this RTO then we'll clear the SACK scoreboard.
 */
static bool tcp_check_sack_reneging(struct sock *sk, int flag)
{
	if (flag & FLAG_SACK_RENEGING) {
		struct tcp_sock *tp = tcp_sk(sk);
		unsigned long delay = max(usecs_to_jiffies(tp->srtt_us >> 4),
					  msecs_to_jiffies(10));

		inet_csk_reset_xmit_timer(sk, ICSK_TIME_RETRANS,
					  delay, TCP_RTO_MAX);
		return true;
	}
	return false;
}

static inline int tcp_fackets_out(const struct tcp_sock *tp)
{
	return tcp_is_reno(tp) ? tp->sacked_out + 1 : tp->fackets_out;
}

/* Heurestics to calculate number of duplicate ACKs. There's no dupACKs
 * counter when SACK is enabled (without SACK, sacked_out is used for
 * that purpose).
 *
 * Instead, with FACK TCP uses fackets_out that includes both SACKed
 * segments up to the highest received SACK block so far and holes in
 * between them.
 *
 * With reordering, holes may still be in flight, so RFC3517 recovery
 * uses pure sacked_out (total number of SACKed segments) even though
 * it violates the RFC that uses duplicate ACKs, often these are equal
 * but when e.g. out-of-window ACKs or packet duplication occurs,
 * they differ. Since neither occurs due to loss, TCP should really
 * ignore them.
 */
static inline int tcp_dupack_heuristics(const struct tcp_sock *tp)
{
	return tcp_is_fack(tp) ? tp->fackets_out : tp->sacked_out + 1;
}

static bool tcp_pause_early_retransmit(struct sock *sk, int flag)
{
	struct tcp_sock *tp = tcp_sk(sk);
	unsigned long delay;

	/* Delay early retransmit and entering fast recovery for
	 * max(RTT/4, 2msec) unless ack has ECE mark, no RTT samples
	 * available, or RTO is scheduled to fire first.
	 */
	if (sysctl_tcp_early_retrans < 2 || sysctl_tcp_early_retrans > 3 ||
	    (flag & FLAG_ECE) || !tp->srtt_us)
		return false;

	delay = max(usecs_to_jiffies(tp->srtt_us >> 5),
		    msecs_to_jiffies(2));

	if (!time_after(inet_csk(sk)->icsk_timeout, (jiffies + delay)))
		return false;

	inet_csk_reset_xmit_timer(sk, ICSK_TIME_EARLY_RETRANS, delay,
				  TCP_RTO_MAX);
	return true;
}

/* Linux NewReno/SACK/FACK/ECN state machine.
 * --------------------------------------
 *
 * "Open"	Normal state, no dubious events, fast path.
 * "Disorder"   In all the respects it is "Open",
 *		but requires a bit more attention. It is entered when
 *		we see some SACKs or dupacks. It is split of "Open"
 *		mainly to move some processing from fast path to slow one.
 * "CWR"	CWND was reduced due to some Congestion Notification event.
 *		It can be ECN, ICMP source quench, local device congestion.
 * "Recovery"	CWND was reduced, we are fast-retransmitting.
 * "Loss"	CWND was reduced due to RTO timeout or SACK reneging.
 *
 * tcp_fastretrans_alert() is entered:
 * - each incoming ACK, if state is not "Open"
 * - when arrived ACK is unusual, namely:
 *	* SACK
 *	* Duplicate ACK.
 *	* ECN ECE.
 *
 * Counting packets in flight is pretty simple.
 *
 *	in_flight = packets_out - left_out + retrans_out
 *
 *	packets_out is SND.NXT-SND.UNA counted in packets.
 *
 *	retrans_out is number of retransmitted segments.
 *
 *	left_out is number of segments left network, but not ACKed yet.
 *
 *		left_out = sacked_out + lost_out
 *
 *     sacked_out: Packets, which arrived to receiver out of order
 *		   and hence not ACKed. With SACKs this number is simply
 *		   amount of SACKed data. Even without SACKs
 *		   it is easy to give pretty reliable estimate of this number,
 *		   counting duplicate ACKs.
 *
 *       lost_out: Packets lost by network. TCP has no explicit
 *		   "loss notification" feedback from network (for now).
 *		   It means that this number can be only _guessed_.
 *		   Actually, it is the heuristics to predict lossage that
 *		   distinguishes different algorithms.
 *
 *	F.e. after RTO, when all the queue is considered as lost,
 *	lost_out = packets_out and in_flight = retrans_out.
 *
 *		Essentially, we have now two algorithms counting
 *		lost packets.
 *
 *		FACK: It is the simplest heuristics. As soon as we decided
 *		that something is lost, we decide that _all_ not SACKed
 *		packets until the most forward SACK are lost. I.e.
 *		lost_out = fackets_out - sacked_out and left_out = fackets_out.
 *		It is absolutely correct estimate, if network does not reorder
 *		packets. And it loses any connection to reality when reordering
 *		takes place. We use FACK by default until reordering
 *		is suspected on the path to this destination.
 *
 *		NewReno: when Recovery is entered, we assume that one segment
 *		is lost (classic Reno). While we are in Recovery and
 *		a partial ACK arrives, we assume that one more packet
 *		is lost (NewReno). This heuristics are the same in NewReno
 *		and SACK.
 *
 *  Imagine, that's all! Forget about all this shamanism about CWND inflation
 *  deflation etc. CWND is real congestion window, never inflated, changes
 *  only according to classic VJ rules.
 *
 * Really tricky (and requiring careful tuning) part of algorithm
 * is hidden in functions tcp_time_to_recover() and tcp_xmit_retransmit_queue().
 * The first determines the moment _when_ we should reduce CWND and,
 * hence, slow down forward transmission. In fact, it determines the moment
 * when we decide that hole is caused by loss, rather than by a reorder.
 *
 * tcp_xmit_retransmit_queue() decides, _what_ we should retransmit to fill
 * holes, caused by lost packets.
 *
 * And the most logically complicated part of algorithm is undo
 * heuristics. We detect false retransmits due to both too early
 * fast retransmit (reordering) and underestimated RTO, analyzing
 * timestamps and D-SACKs. When we detect that some segments were
 * retransmitted by mistake and CWND reduction was wrong, we undo
 * window reduction and abort recovery phase. This logic is hidden
 * inside several functions named tcp_try_undo_<something>.
 */

/* This function decides, when we should leave Disordered state
 * and enter Recovery phase, reducing congestion window.
 *
 * Main question: may we further continue forward transmission
 * with the same cwnd?
 */
static bool tcp_time_to_recover(struct sock *sk, int flag)
{
	struct tcp_sock *tp = tcp_sk(sk);
	__u32 packets_out;

	/* Trick#1: The loss is proven. */
	if (tp->lost_out)
		return true;

	/* Not-A-Trick#2 : Classic rule... */
	if (tcp_dupack_heuristics(tp) > tp->reordering)
		return true;

	/* Trick#4: It is still not OK... But will it be useful to delay
	 * recovery more?
	 */
	packets_out = tp->packets_out;
	if (packets_out <= tp->reordering &&
	    tp->sacked_out >= max_t(__u32, packets_out/2, sysctl_tcp_reordering) &&
	    !tcp_may_send_now(sk)) {
		/* We have nothing to send. This connection is limited
		 * either by receiver window or by application.
		 */
		return true;
	}

	/* If a thin stream is detected, retransmit after first
	 * received dupack. Employ only if SACK is supported in order
	 * to avoid possible corner-case series of spurious retransmissions
	 * Use only if there are no unsent data.
	 */
	if ((tp->thin_dupack || sysctl_tcp_thin_dupack) &&
	    tcp_stream_is_thin(tp) && tcp_dupack_heuristics(tp) > 1 &&
	    tcp_is_sack(tp) && !tcp_send_head(sk))
		return true;

	/* Trick#6: TCP early retransmit, per RFC5827.  To avoid spurious
	 * retransmissions due to small network reorderings, we implement
	 * Mitigation A.3 in the RFC and delay the retransmission for a short
	 * interval if appropriate.
	 */
	if (tp->do_early_retrans && !tp->retrans_out && tp->sacked_out &&
	    (tp->packets_out >= (tp->sacked_out + 1) && tp->packets_out < 4) &&
	    !tcp_may_send_now(sk))
		return !tcp_pause_early_retransmit(sk, flag);

	return false;
}

/* Detect loss in event "A" above by marking head of queue up as lost.
 * For FACK or non-SACK(Reno) senders, the first "packets" number of segments
 * are considered lost. For RFC3517 SACK, a segment is considered lost if it
 * has at least tp->reordering SACKed seqments above it; "packets" refers to
 * the maximum SACKed segments to pass before reaching this limit.
 */
static void tcp_mark_head_lost(struct sock *sk, int packets, int mark_head)
{
	struct tcp_sock *tp = tcp_sk(sk);
	struct sk_buff *skb;
	int cnt, oldcnt;
	int err;
	unsigned int mss;
	/* Use SACK to deduce losses of new sequences sent during recovery */
	const u32 loss_high = tcp_is_sack(tp) ?  tp->snd_nxt : tp->high_seq;

	WARN_ON(packets > tp->packets_out);
	if (tp->lost_skb_hint) {
		skb = tp->lost_skb_hint;
		cnt = tp->lost_cnt_hint;
		/* Head already handled? */
		if (mark_head && skb != tcp_write_queue_head(sk))
			return;
	} else {
		skb = tcp_write_queue_head(sk);
		cnt = 0;
	}

	tcp_for_write_queue_from(skb, sk) {
		if (skb == tcp_send_head(sk))
			break;
		/* TODO: do this better */
		/* this is not the most efficient way to do this... */
		tp->lost_skb_hint = skb;
		tp->lost_cnt_hint = cnt;

		if (after(TCP_SKB_CB(skb)->end_seq, loss_high))
			break;

		oldcnt = cnt;
		if (tcp_is_fack(tp) || tcp_is_reno(tp) ||
		    (TCP_SKB_CB(skb)->sacked & TCPCB_SACKED_ACKED))
			cnt += tcp_skb_pcount(skb);

		if (cnt > packets) {
			if ((tcp_is_sack(tp) && !tcp_is_fack(tp)) ||
			    (TCP_SKB_CB(skb)->sacked & TCPCB_SACKED_ACKED) ||
			    (oldcnt >= packets))
				break;

			mss = skb_shinfo(skb)->gso_size;
			err = tcp_fragment(sk, skb, (packets - oldcnt) * mss,
					   mss, GFP_ATOMIC);
			if (err < 0)
				break;
			cnt = packets;
		}

		tcp_skb_mark_lost(tp, skb);

		if (mark_head)
			break;
	}
	tcp_verify_left_out(tp);
}

/* Account newly detected lost packet(s) */

static void tcp_update_scoreboard(struct sock *sk, int fast_rexmit)
{
	struct tcp_sock *tp = tcp_sk(sk);

	if (tcp_is_reno(tp)) {
		tcp_mark_head_lost(sk, 1, 1);
	} else if (tcp_is_fack(tp)) {
		int lost = tp->fackets_out - tp->reordering;
		if (lost <= 0)
			lost = 1;
		tcp_mark_head_lost(sk, lost, 0);
	} else {
		int sacked_upto = tp->sacked_out - tp->reordering;
		if (sacked_upto >= 0)
			tcp_mark_head_lost(sk, sacked_upto, 0);
		else if (fast_rexmit)
			tcp_mark_head_lost(sk, 1, 1);
	}
}

/* CWND moderation, preventing bursts due to too big ACKs
 * in dubious situations.
 */
static inline void tcp_moderate_cwnd(struct tcp_sock *tp)
{
	tp->snd_cwnd = min(tp->snd_cwnd,
			   tcp_packets_in_flight(tp) + tcp_max_burst(tp));
	tp->snd_cwnd_stamp = tcp_time_stamp;
}

/* Nothing was retransmitted or returned timestamp is less
 * than timestamp of the first retransmission.
 */
static inline bool tcp_packet_delayed(const struct tcp_sock *tp)
{
	return !tp->retrans_stamp ||
		(tp->rx_opt.saw_tstamp && tp->rx_opt.rcv_tsecr &&
		 before(tp->rx_opt.rcv_tsecr, tp->retrans_stamp));
}

/* Undo procedures. */

/* We can clear retrans_stamp when there are no retransmissions in the
 * window. It would seem that it is trivially available for us in
 * tp->retrans_out, however, that kind of assumptions doesn't consider
 * what will happen if errors occur when sending retransmission for the
 * second time. ...It could the that such segment has only
 * TCPCB_EVER_RETRANS set at the present time. It seems that checking
 * the head skb is enough except for some reneging corner cases that
 * are not worth the effort.
 *
 * Main reason for all this complexity is the fact that connection dying
 * time now depends on the validity of the retrans_stamp, in particular,
 * that successive retransmissions of a segment must not advance
 * retrans_stamp under any conditions.
 */
static bool tcp_any_retrans_done(const struct sock *sk)
{
	const struct tcp_sock *tp = tcp_sk(sk);
	struct sk_buff *skb;

	if (tp->retrans_out)
		return true;

	skb = tcp_write_queue_head(sk);
	if (unlikely(skb && TCP_SKB_CB(skb)->sacked & TCPCB_EVER_RETRANS))
		return true;

	return false;
}

#if FASTRETRANS_DEBUG > 1
static void DBGUNDO(struct sock *sk, const char *msg)
{
	struct tcp_sock *tp = tcp_sk(sk);
	struct inet_sock *inet = inet_sk(sk);

	if (sk->sk_family == AF_INET) {
		pr_debug("Undo %s %pI4/%u c%u l%u ss%u/%u p%u\n",
			 msg,
			 &inet->inet_daddr, ntohs(inet->inet_dport),
			 tp->snd_cwnd, tcp_left_out(tp),
			 tp->snd_ssthresh, tp->prior_ssthresh,
			 tp->packets_out);
	}
#if IS_ENABLED(CONFIG_IPV6)
	else if (sk->sk_family == AF_INET6) {
		pr_debug("Undo %s %pI6/%u c%u l%u ss%u/%u p%u\n",
			 msg,
			 &sk->sk_v6_daddr, ntohs(inet->inet_dport),
			 tp->snd_cwnd, tcp_left_out(tp),
			 tp->snd_ssthresh, tp->prior_ssthresh,
			 tp->packets_out);
	}
#endif
}
#else
#define DBGUNDO(x...) do { } while (0)
#endif

static void tcp_undo_cwnd_reduction(struct sock *sk, bool unmark_loss)
{
	struct tcp_sock *tp = tcp_sk(sk);

	if (unmark_loss) {
		struct sk_buff *skb;

		tcp_for_write_queue(skb, sk) {
			if (skb == tcp_send_head(sk))
				break;
			TCP_SKB_CB(skb)->sacked &= ~TCPCB_LOST;
		}
		tp->lost_out = 0;
		tcp_clear_all_retrans_hints(tp);
	}

	if (tp->prior_ssthresh) {
		const struct inet_connection_sock *icsk = inet_csk(sk);

		if (icsk->icsk_ca_ops->undo_cwnd)
			tp->snd_cwnd = icsk->icsk_ca_ops->undo_cwnd(sk);
		else
			tp->snd_cwnd = max(tp->snd_cwnd, tp->snd_ssthresh << 1);

		if (tp->prior_ssthresh > tp->snd_ssthresh) {
			tp->snd_ssthresh = tp->prior_ssthresh;
			tcp_ecn_withdraw_cwr(tp);
		}
	} else {
		tp->snd_cwnd = max(tp->snd_cwnd, tp->snd_ssthresh);
	}
	tp->snd_cwnd_stamp = tcp_time_stamp;
	tp->undo_marker = 0;
}

static inline bool tcp_may_undo(const struct tcp_sock *tp)
{
	return tp->undo_marker && (!tp->undo_retrans || tcp_packet_delayed(tp));
}

/* People celebrate: "We love our President!" */
static bool tcp_try_undo_recovery(struct sock *sk)
{
	struct tcp_sock *tp = tcp_sk(sk);

	if (tcp_may_undo(tp)) {
		int mib_idx;

		/* Happy end! We did not retransmit anything
		 * or our original transmission succeeded.
		 */
		DBGUNDO(sk, inet_csk(sk)->icsk_ca_state == TCP_CA_Loss ? "loss" : "retrans");
		tcp_undo_cwnd_reduction(sk, false);
		if (inet_csk(sk)->icsk_ca_state == TCP_CA_Loss)
			mib_idx = LINUX_MIB_TCPLOSSUNDO;
		else
			mib_idx = LINUX_MIB_TCPFULLUNDO;

		NET_INC_STATS_BH(sock_net(sk), mib_idx);
	}
	if (tp->snd_una == tp->high_seq && tcp_is_reno(tp)) {
		/* Hold old state until something *above* high_seq
		 * is ACKed. For Reno it is MUST to prevent false
		 * fast retransmits (RFC2582). SACK TCP is safe. */
		tcp_moderate_cwnd(tp);
		if (!tcp_any_retrans_done(sk))
			tp->retrans_stamp = 0;
		return true;
	}
	tcp_set_ca_state(sk, TCP_CA_Open);
	return false;
}

/* Try to undo cwnd reduction, because D-SACKs acked all retransmitted data */
static bool tcp_try_undo_dsack(struct sock *sk)
{
	struct tcp_sock *tp = tcp_sk(sk);

	if (tp->undo_marker && !tp->undo_retrans) {
		DBGUNDO(sk, "D-SACK");
		tcp_undo_cwnd_reduction(sk, false);
		NET_INC_STATS_BH(sock_net(sk), LINUX_MIB_TCPDSACKUNDO);
		return true;
	}
	return false;
}

/* Undo during loss recovery after partial ACK or using F-RTO. */
static bool tcp_try_undo_loss(struct sock *sk, bool frto_undo)
{
	struct tcp_sock *tp = tcp_sk(sk);

	if (frto_undo || tcp_may_undo(tp)) {
		tcp_undo_cwnd_reduction(sk, true);

		DBGUNDO(sk, "partial loss");
		NET_INC_STATS_BH(sock_net(sk), LINUX_MIB_TCPLOSSUNDO);
		if (frto_undo)
			NET_INC_STATS_BH(sock_net(sk),
					 LINUX_MIB_TCPSPURIOUSRTOS);
		inet_csk(sk)->icsk_retransmits = 0;
		if (frto_undo || tcp_is_sack(tp))
			tcp_set_ca_state(sk, TCP_CA_Open);
		return true;
	}
	return false;
}

/* The cwnd reduction in CWR and Recovery use the PRR algorithm
 * https://datatracker.ietf.org/doc/draft-ietf-tcpm-proportional-rate-reduction/
 * It computes the number of packets to send (sndcnt) based on packets newly
 * delivered:
 *   1) If the packets in flight is larger than ssthresh, PRR spreads the
 *	cwnd reductions across a full RTT.
 *   2) If packets in flight is lower than ssthresh (such as due to excess
 *	losses and/or application stalls), do not perform any further cwnd
 *	reductions, but instead slow start up to ssthresh.
 */
static void tcp_init_cwnd_reduction(struct sock *sk)
{
	struct tcp_sock *tp = tcp_sk(sk);

	tp->high_seq = tp->snd_nxt;
	tp->tlp_high_seq = 0;
	tp->snd_cwnd_cnt = 0;
	tp->prior_cwnd = tp->snd_cwnd;
	tp->prr_delivered = 0;
	tp->prr_out = 0;
	tp->snd_ssthresh = inet_csk(sk)->icsk_ca_ops->ssthresh(sk);
	tcp_ecn_queue_cwr(tp);
}

static void tcp_cwnd_reduction(struct sock *sk, const int prior_unsacked,
			       int fast_rexmit)
{
	struct tcp_sock *tp = tcp_sk(sk);
	int sndcnt = 0;
	int delta = tp->snd_ssthresh - tcp_packets_in_flight(tp);
	int newly_acked_sacked = prior_unsacked -
				 (tp->packets_out - tp->sacked_out);

	if (newly_acked_sacked <= 0 || WARN_ON_ONCE(!tp->prior_cwnd))
		return;

	tp->prr_delivered += newly_acked_sacked;
	if (tcp_packets_in_flight(tp) > tp->snd_ssthresh) {
		u64 dividend = (u64)tp->snd_ssthresh * tp->prr_delivered +
			       tp->prior_cwnd - 1;
		sndcnt = div_u64(dividend, tp->prior_cwnd) - tp->prr_out;
	} else {
		sndcnt = min_t(int, delta,
			       max_t(int, tp->prr_delivered - tp->prr_out,
				     newly_acked_sacked) + 1);
	}

	sndcnt = max(sndcnt, (fast_rexmit ? 1 : 0));
	tp->snd_cwnd = tcp_packets_in_flight(tp) + sndcnt;
}

static inline void tcp_end_cwnd_reduction(struct sock *sk)
{
	struct tcp_sock *tp = tcp_sk(sk);

	/* Reset cwnd to ssthresh in CWR or Recovery (unless it's undone) */
	if (inet_csk(sk)->icsk_ca_state == TCP_CA_CWR ||
	    (tp->undo_marker && tp->snd_ssthresh < TCP_INFINITE_SSTHRESH)) {
		tp->snd_cwnd = tp->snd_ssthresh;
		tp->snd_cwnd_stamp = tcp_time_stamp;
	}
	tcp_ca_event(sk, CA_EVENT_COMPLETE_CWR);
}

/* Enter CWR state. Disable cwnd undo since congestion is proven with ECN */
void tcp_enter_cwr(struct sock *sk)
{
	struct tcp_sock *tp = tcp_sk(sk);

	tp->prior_ssthresh = 0;
	if (inet_csk(sk)->icsk_ca_state < TCP_CA_CWR) {
		tp->undo_marker = 0;
		tcp_init_cwnd_reduction(sk);
		tcp_set_ca_state(sk, TCP_CA_CWR);
	}
}

static void tcp_try_keep_open(struct sock *sk)
{
	struct tcp_sock *tp = tcp_sk(sk);
	int state = TCP_CA_Open;

	if (tcp_left_out(tp) || tcp_any_retrans_done(sk))
		state = TCP_CA_Disorder;

	if (inet_csk(sk)->icsk_ca_state != state) {
		tcp_set_ca_state(sk, state);
		tp->high_seq = tp->snd_nxt;
	}
}

static void tcp_try_to_open(struct sock *sk, int flag, const int prior_unsacked)
{
	struct tcp_sock *tp = tcp_sk(sk);

	tcp_verify_left_out(tp);

	if (!tcp_any_retrans_done(sk))
		tp->retrans_stamp = 0;

	if (flag & FLAG_ECE)
		tcp_enter_cwr(sk);

	if (inet_csk(sk)->icsk_ca_state != TCP_CA_CWR) {
		tcp_try_keep_open(sk);
	} else {
		tcp_cwnd_reduction(sk, prior_unsacked, 0);
	}
}

static void tcp_mtup_probe_failed(struct sock *sk)
{
	struct inet_connection_sock *icsk = inet_csk(sk);

	icsk->icsk_mtup.search_high = icsk->icsk_mtup.probe_size - 1;
	icsk->icsk_mtup.probe_size = 0;
}

static void tcp_mtup_probe_success(struct sock *sk)
{
	struct tcp_sock *tp = tcp_sk(sk);
	struct inet_connection_sock *icsk = inet_csk(sk);

	/* FIXME: breaks with very large cwnd */
	tp->prior_ssthresh = tcp_current_ssthresh(sk);
	tp->snd_cwnd = tp->snd_cwnd *
		       tcp_mss_to_mtu(sk, tp->mss_cache) /
		       icsk->icsk_mtup.probe_size;
	tp->snd_cwnd_cnt = 0;
	tp->snd_cwnd_stamp = tcp_time_stamp;
	tp->snd_ssthresh = tcp_current_ssthresh(sk);

	icsk->icsk_mtup.search_low = icsk->icsk_mtup.probe_size;
	icsk->icsk_mtup.probe_size = 0;
	tcp_sync_mss(sk, icsk->icsk_pmtu_cookie);
}

/* Do a simple retransmit without using the backoff mechanisms in
 * tcp_timer. This is used for path mtu discovery.
 * The socket is already locked here.
 */
void tcp_simple_retransmit(struct sock *sk)
{
	const struct inet_connection_sock *icsk = inet_csk(sk);
	struct tcp_sock *tp = tcp_sk(sk);
	struct sk_buff *skb;
	unsigned int mss = tcp_current_mss(sk);
	u32 prior_lost = tp->lost_out;

	tcp_for_write_queue(skb, sk) {
		if (skb == tcp_send_head(sk))
			break;
		if (tcp_skb_seglen(skb) > mss &&
		    !(TCP_SKB_CB(skb)->sacked & TCPCB_SACKED_ACKED)) {
			if (TCP_SKB_CB(skb)->sacked & TCPCB_SACKED_RETRANS) {
				TCP_SKB_CB(skb)->sacked &= ~TCPCB_SACKED_RETRANS;
				tp->retrans_out -= tcp_skb_pcount(skb);
			}
			tcp_skb_mark_lost_uncond_verify(tp, skb);
		}
	}

	tcp_clear_retrans_hints_partial(tp);

	if (prior_lost == tp->lost_out)
		return;

	if (tcp_is_reno(tp))
		tcp_limit_reno_sacked(tp);

	tcp_verify_left_out(tp);

	/* Don't muck with the congestion window here.
	 * Reason is that we do not increase amount of _data_
	 * in network, but units changed and effective
	 * cwnd/ssthresh really reduced now.
	 */
	if (icsk->icsk_ca_state != TCP_CA_Loss) {
		tp->high_seq = tp->snd_nxt;
		tp->snd_ssthresh = tcp_current_ssthresh(sk);
		tp->prior_ssthresh = 0;
		tp->undo_marker = 0;
		tcp_set_ca_state(sk, TCP_CA_Loss);
	}
	tcp_xmit_retransmit_queue(sk);
}
EXPORT_SYMBOL(tcp_simple_retransmit);

static void tcp_enter_recovery(struct sock *sk, bool ece_ack)
{
	struct tcp_sock *tp = tcp_sk(sk);
	int mib_idx;

	if (tcp_is_reno(tp))
		mib_idx = LINUX_MIB_TCPRENORECOVERY;
	else
		mib_idx = LINUX_MIB_TCPSACKRECOVERY;

	NET_INC_STATS_BH(sock_net(sk), mib_idx);

	tp->prior_ssthresh = 0;
	tcp_init_undo(tp);

	if (inet_csk(sk)->icsk_ca_state < TCP_CA_CWR) {
		if (!ece_ack)
			tp->prior_ssthresh = tcp_current_ssthresh(sk);
		tcp_init_cwnd_reduction(sk);
	}
	tcp_set_ca_state(sk, TCP_CA_Recovery);
}

/* Process an ACK in CA_Loss state. Move to CA_Open if lost data are
 * recovered or spurious. Otherwise retransmits more on partial ACKs.
 */
static void tcp_process_loss(struct sock *sk, int flag, bool is_dupack)
{
	struct tcp_sock *tp = tcp_sk(sk);
	bool recovered = !before(tp->snd_una, tp->high_seq);

	if (tp->frto) { /* F-RTO RFC5682 sec 3.1 (sack enhanced version). */
		/* Step 3.b. A timeout is spurious if not all data are
		 * lost, i.e., never-retransmitted data are (s)acked.
		 */
		if (tcp_try_undo_loss(sk, flag & FLAG_ORIG_SACK_ACKED))
			return;

		if (after(tp->snd_nxt, tp->high_seq) &&
		    (flag & FLAG_DATA_SACKED || is_dupack)) {
			tp->frto = 0; /* Loss was real: 2nd part of step 3.a */
		} else if (flag & FLAG_SND_UNA_ADVANCED && !recovered) {
			tp->high_seq = tp->snd_nxt;
			__tcp_push_pending_frames(sk, tcp_current_mss(sk),
						  TCP_NAGLE_OFF);
			if (after(tp->snd_nxt, tp->high_seq))
				return; /* Step 2.b */
			tp->frto = 0;
		}
	}

	if (recovered) {
		/* F-RTO RFC5682 sec 3.1 step 2.a and 1st part of step 3.a */
		tcp_try_undo_recovery(sk);
		return;
	}
	if (tcp_is_reno(tp)) {
		/* A Reno DUPACK means new data in F-RTO step 2.b above are
		 * delivered. Lower inflight to clock out (re)tranmissions.
		 */
		if (after(tp->snd_nxt, tp->high_seq) && is_dupack)
			tcp_add_reno_sack(sk);
		else if (flag & FLAG_SND_UNA_ADVANCED)
			tcp_reset_reno_sack(tp);
	}
	if (tcp_try_undo_loss(sk, false))
		return;
	tcp_xmit_retransmit_queue(sk);
}

/* Undo during fast recovery after partial ACK. */
static bool tcp_try_undo_partial(struct sock *sk, const int acked,
				 const int prior_unsacked)
{
	struct tcp_sock *tp = tcp_sk(sk);

	if (tp->undo_marker && tcp_packet_delayed(tp)) {
		/* Plain luck! Hole if filled with delayed
		 * packet, rather than with a retransmit.
		 */
		tcp_update_reordering(sk, tcp_fackets_out(tp) + acked, 1);

		/* We are getting evidence that the reordering degree is higher
		 * than we realized. If there are no retransmits out then we
		 * can undo. Otherwise we clock out new packets but do not
		 * mark more packets lost or retransmit more.
		 */
		if (tp->retrans_out) {
			tcp_cwnd_reduction(sk, prior_unsacked, 0);
			return true;
		}

		if (!tcp_any_retrans_done(sk))
			tp->retrans_stamp = 0;

		DBGUNDO(sk, "partial recovery");
		tcp_undo_cwnd_reduction(sk, true);
		NET_INC_STATS_BH(sock_net(sk), LINUX_MIB_TCPPARTIALUNDO);
		tcp_try_keep_open(sk);
		return true;
	}
	return false;
}

/* Process an event, which can update packets-in-flight not trivially.
 * Main goal of this function is to calculate new estimate for left_out,
 * taking into account both packets sitting in receiver's buffer and
 * packets lost by network.
 *
 * Besides that it does CWND reduction, when packet loss is detected
 * and changes state of machine.
 *
 * It does _not_ decide what to send, it is made in function
 * tcp_xmit_retransmit_queue().
 */
static void tcp_fastretrans_alert(struct sock *sk, const int acked,
				  const int prior_unsacked,
				  bool is_dupack, int flag)
{
	struct inet_connection_sock *icsk = inet_csk(sk);
	struct tcp_sock *tp = tcp_sk(sk);
	bool do_lost = is_dupack || ((flag & FLAG_DATA_SACKED) &&
				    (tcp_fackets_out(tp) > tp->reordering));
	int fast_rexmit = 0;

	if (WARN_ON(!tp->packets_out && tp->sacked_out))
		tp->sacked_out = 0;
	if (WARN_ON(!tp->sacked_out && tp->fackets_out))
		tp->fackets_out = 0;

	/* Now state machine starts.
	 * A. ECE, hence prohibit cwnd undoing, the reduction is required. */
	if (flag & FLAG_ECE)
		tp->prior_ssthresh = 0;

	/* B. In all the states check for reneging SACKs. */
	if (tcp_check_sack_reneging(sk, flag))
		return;

	/* C. Check consistency of the current state. */
	tcp_verify_left_out(tp);

	/* D. Check state exit conditions. State can be terminated
	 *    when high_seq is ACKed. */
	if (icsk->icsk_ca_state == TCP_CA_Open) {
		WARN_ON(tp->retrans_out != 0);
		tp->retrans_stamp = 0;
	} else if (!before(tp->snd_una, tp->high_seq)) {
		switch (icsk->icsk_ca_state) {
		case TCP_CA_CWR:
			/* CWR is to be held something *above* high_seq
			 * is ACKed for CWR bit to reach receiver. */
			if (tp->snd_una != tp->high_seq) {
				tcp_end_cwnd_reduction(sk);
				tcp_set_ca_state(sk, TCP_CA_Open);
			}
			break;

		case TCP_CA_Recovery:
			if (tcp_is_reno(tp))
				tcp_reset_reno_sack(tp);
			if (tcp_try_undo_recovery(sk))
				return;
			tcp_end_cwnd_reduction(sk);
			break;
		}
	}

	/* E. Process state. */
	switch (icsk->icsk_ca_state) {
	case TCP_CA_Recovery:
		if (!(flag & FLAG_SND_UNA_ADVANCED)) {
			if (tcp_is_reno(tp) && is_dupack)
				tcp_add_reno_sack(sk);
		} else {
			if (tcp_try_undo_partial(sk, acked, prior_unsacked))
				return;
			/* Partial ACK arrived. Force fast retransmit. */
			do_lost = tcp_is_reno(tp) ||
				  tcp_fackets_out(tp) > tp->reordering;
		}
		if (tcp_try_undo_dsack(sk)) {
			tcp_try_keep_open(sk);
			return;
		}
		break;
	case TCP_CA_Loss:
		tcp_process_loss(sk, flag, is_dupack);
		if (icsk->icsk_ca_state != TCP_CA_Open)
			return;
		/* Fall through to processing in Open state. */
	default:
		if (tcp_is_reno(tp)) {
			if (flag & FLAG_SND_UNA_ADVANCED)
				tcp_reset_reno_sack(tp);
			if (is_dupack)
				tcp_add_reno_sack(sk);
		}

		if (icsk->icsk_ca_state <= TCP_CA_Disorder)
			tcp_try_undo_dsack(sk);

		if (!tcp_time_to_recover(sk, flag)) {
			tcp_try_to_open(sk, flag, prior_unsacked);
			return;
		}

		/* MTU probe failure: don't reduce cwnd */
		if (icsk->icsk_ca_state < TCP_CA_CWR &&
		    icsk->icsk_mtup.probe_size &&
		    tp->snd_una == tp->mtu_probe.probe_seq_start) {
			tcp_mtup_probe_failed(sk);
			/* Restores the reduction we did in tcp_mtup_probe() */
			tp->snd_cwnd++;
			tcp_simple_retransmit(sk);
			return;
		}

		/* Otherwise enter Recovery state */
		tcp_enter_recovery(sk, (flag & FLAG_ECE));
		fast_rexmit = 1;
	}

	if (do_lost)
		tcp_update_scoreboard(sk, fast_rexmit);
	tcp_cwnd_reduction(sk, prior_unsacked, fast_rexmit);
	tcp_xmit_retransmit_queue(sk);
}

static inline bool tcp_ack_update_rtt(struct sock *sk, const int flag,
				      long seq_rtt_us, long sack_rtt_us)
{
	const struct tcp_sock *tp = tcp_sk(sk);

	/* Prefer RTT measured from ACK's timing to TS-ECR. This is because
	 * broken middle-boxes or peers may corrupt TS-ECR fields. But
	 * Karn's algorithm forbids taking RTT if some retransmitted data
	 * is acked (RFC6298).
	 */
	if (flag & FLAG_RETRANS_DATA_ACKED)
		seq_rtt_us = -1L;

	if (seq_rtt_us < 0)
		seq_rtt_us = sack_rtt_us;

	/* RTTM Rule: A TSecr value received in a segment is used to
	 * update the averaged RTT measurement only if the segment
	 * acknowledges some new data, i.e., only if it advances the
	 * left edge of the send window.
	 * See draft-ietf-tcplw-high-performance-00, section 3.3.
	 */
	if (seq_rtt_us < 0 && tp->rx_opt.saw_tstamp && tp->rx_opt.rcv_tsecr &&
	    flag & FLAG_ACKED)
		seq_rtt_us = jiffies_to_usecs(tcp_time_stamp - tp->rx_opt.rcv_tsecr);

	if (seq_rtt_us < 0)
		return false;

	tcp_rtt_estimator(sk, seq_rtt_us);
	tcp_set_rto(sk);

	/* RFC6298: only reset backoff on valid RTT measurement. */
	inet_csk(sk)->icsk_backoff = 0;
	return true;
}

/* Compute time elapsed between (last) SYNACK and the ACK completing 3WHS. */
static void tcp_synack_rtt_meas(struct sock *sk, const u32 synack_stamp)
{
	struct tcp_sock *tp = tcp_sk(sk);
	long seq_rtt_us = -1L;

	if (synack_stamp && !tp->total_retrans)
		seq_rtt_us = jiffies_to_usecs(tcp_time_stamp - synack_stamp);

	/* If the ACK acks both the SYNACK and the (Fast Open'd) data packets
	 * sent in SYN_RECV, SYNACK RTT is the smooth RTT computed in tcp_ack()
	 */
	if (!tp->srtt_us)
		tcp_ack_update_rtt(sk, FLAG_SYN_ACKED, seq_rtt_us, -1L);
}

static void tcp_cong_avoid(struct sock *sk, u32 ack, u32 acked)
{
	const struct inet_connection_sock *icsk = inet_csk(sk);

	icsk->icsk_ca_ops->cong_avoid(sk, ack, acked);
	tcp_sk(sk)->snd_cwnd_stamp = tcp_time_stamp;
}

/* Restart timer after forward progress on connection.
 * RFC2988 recommends to restart timer to now+rto.
 */
void tcp_rearm_rto(struct sock *sk)
{
	const struct inet_connection_sock *icsk = inet_csk(sk);
	struct tcp_sock *tp = tcp_sk(sk);

	/* If the retrans timer is currently being used by Fast Open
	 * for SYN-ACK retrans purpose, stay put.
	 */
	if (tp->fastopen_rsk)
		return;

	if (!tp->packets_out) {
		inet_csk_clear_xmit_timer(sk, ICSK_TIME_RETRANS);
	} else {
		u32 rto = inet_csk(sk)->icsk_rto;
		/* Offset the time elapsed after installing regular RTO */
		if (icsk->icsk_pending == ICSK_TIME_EARLY_RETRANS ||
		    icsk->icsk_pending == ICSK_TIME_LOSS_PROBE) {
			struct sk_buff *skb = tcp_write_queue_head(sk);
			const u32 rto_time_stamp =
				tcp_skb_timestamp(skb) + rto;
			s32 delta = (s32)(rto_time_stamp - tcp_time_stamp);
			/* delta may not be positive if the socket is locked
			 * when the retrans timer fires and is rescheduled.
			 */
			if (delta > 0)
				rto = delta;
		}
		inet_csk_reset_xmit_timer(sk, ICSK_TIME_RETRANS, rto,
					  TCP_RTO_MAX);
	}
}

/* This function is called when the delayed ER timer fires. TCP enters
 * fast recovery and performs fast-retransmit.
 */
void tcp_resume_early_retransmit(struct sock *sk)
{
	struct tcp_sock *tp = tcp_sk(sk);

	tcp_rearm_rto(sk);

	/* Stop if ER is disabled after the delayed ER timer is scheduled */
	if (!tp->do_early_retrans)
		return;

	tcp_enter_recovery(sk, false);
	tcp_update_scoreboard(sk, 1);
	tcp_xmit_retransmit_queue(sk);
}

/* If we get here, the whole TSO packet has not been acked. */
static u32 tcp_tso_acked(struct sock *sk, struct sk_buff *skb)
{
	struct tcp_sock *tp = tcp_sk(sk);
	u32 packets_acked;

	BUG_ON(!after(TCP_SKB_CB(skb)->end_seq, tp->snd_una));

	packets_acked = tcp_skb_pcount(skb);
	if (tcp_trim_head(sk, skb, tp->snd_una - TCP_SKB_CB(skb)->seq))
		return 0;
	packets_acked -= tcp_skb_pcount(skb);

	if (packets_acked) {
		BUG_ON(tcp_skb_pcount(skb) == 0);
		BUG_ON(!before(TCP_SKB_CB(skb)->seq, TCP_SKB_CB(skb)->end_seq));
	}

	return packets_acked;
}

static void tcp_ack_tstamp(struct sock *sk, struct sk_buff *skb,
			   u32 prior_snd_una)
{
	const struct skb_shared_info *shinfo;

	/* Avoid cache line misses to get skb_shinfo() and shinfo->tx_flags */
	if (likely(!(sk->sk_tsflags & SOF_TIMESTAMPING_TX_ACK)))
		return;

	shinfo = skb_shinfo(skb);
	if ((shinfo->tx_flags & SKBTX_ACK_TSTAMP) &&
	    between(shinfo->tskey, prior_snd_una, tcp_sk(sk)->snd_una - 1))
		__skb_tstamp_tx(skb, NULL, sk, SCM_TSTAMP_ACK);
}

/* Remove acknowledged frames from the retransmission queue. If our packet
 * is before the ack sequence we can discard it as it's confirmed to have
 * arrived at the other end.
 */
static int tcp_clean_rtx_queue(struct sock *sk, int prior_fackets,
			       u32 prior_snd_una, long sack_rtt_us)
{
	const struct inet_connection_sock *icsk = inet_csk(sk);
	struct skb_mstamp first_ackt, last_ackt, now;
	struct tcp_sock *tp = tcp_sk(sk);
	u32 prior_sacked = tp->sacked_out;
	u32 reord = tp->packets_out;
	bool fully_acked = true;
	long ca_seq_rtt_us = -1L;
	long seq_rtt_us = -1L;
	struct sk_buff *skb;
	u32 pkts_acked = 0;
	bool rtt_update;
	int flag = 0;

	first_ackt.v64 = 0;

	while ((skb = tcp_write_queue_head(sk)) && skb != tcp_send_head(sk)) {
		struct tcp_skb_cb *scb = TCP_SKB_CB(skb);
		u8 sacked = scb->sacked;
		u32 acked_pcount;

		tcp_ack_tstamp(sk, skb, prior_snd_una);

		/* Determine how many packets and what bytes were acked, tso and else */
		if (after(scb->end_seq, tp->snd_una)) {
			if (tcp_skb_pcount(skb) == 1 ||
			    !after(tp->snd_una, scb->seq))
				break;

			acked_pcount = tcp_tso_acked(sk, skb);
			if (!acked_pcount)
				break;

			fully_acked = false;
		} else {
			/* Speedup tcp_unlink_write_queue() and next loop */
			prefetchw(skb->next);
			acked_pcount = tcp_skb_pcount(skb);
		}

		if (unlikely(sacked & TCPCB_RETRANS)) {
			if (sacked & TCPCB_SACKED_RETRANS)
				tp->retrans_out -= acked_pcount;
			flag |= FLAG_RETRANS_DATA_ACKED;
		} else {
			last_ackt = skb->skb_mstamp;
			WARN_ON_ONCE(last_ackt.v64 == 0);
			if (!first_ackt.v64)
				first_ackt = last_ackt;

			if (!(sacked & TCPCB_SACKED_ACKED)) {
				reord = min(pkts_acked, reord);
				if (!after(scb->end_seq, tp->high_seq))
					flag |= FLAG_ORIG_SACK_ACKED;
			}
		}

		if (sacked & TCPCB_SACKED_ACKED)
			tp->sacked_out -= acked_pcount;
		if (sacked & TCPCB_LOST)
			tp->lost_out -= acked_pcount;

		tp->packets_out -= acked_pcount;
		pkts_acked += acked_pcount;

		/* Initial outgoing SYN's get put onto the write_queue
		 * just like anything else we transmit.  It is not
		 * true data, and if we misinform our callers that
		 * this ACK acks real data, we will erroneously exit
		 * connection startup slow start one packet too
		 * quickly.  This is severely frowned upon behavior.
		 */
		if (likely(!(scb->tcp_flags & TCPHDR_SYN))) {
			flag |= FLAG_DATA_ACKED;
		} else {
			flag |= FLAG_SYN_ACKED;
			tp->retrans_stamp = 0;
		}

		if (!fully_acked)
			break;

		tcp_unlink_write_queue(skb, sk);
		sk_wmem_free_skb(sk, skb);
		if (unlikely(skb == tp->retransmit_skb_hint))
			tp->retransmit_skb_hint = NULL;
		if (unlikely(skb == tp->lost_skb_hint))
			tp->lost_skb_hint = NULL;
	}

	if (likely(between(tp->snd_up, prior_snd_una, tp->snd_una)))
		tp->snd_up = tp->snd_una;

	if (skb && (TCP_SKB_CB(skb)->sacked & TCPCB_SACKED_ACKED))
		flag |= FLAG_SACK_RENEGING;

	skb_mstamp_get(&now);
	if (likely(first_ackt.v64)) {
		seq_rtt_us = skb_mstamp_us_delta(&now, &first_ackt);
		ca_seq_rtt_us = skb_mstamp_us_delta(&now, &last_ackt);
	}

	rtt_update = tcp_ack_update_rtt(sk, flag, seq_rtt_us, sack_rtt_us);

	if (flag & FLAG_ACKED) {
		const struct tcp_congestion_ops *ca_ops
			= inet_csk(sk)->icsk_ca_ops;

		tcp_rearm_rto(sk);
		if (unlikely(icsk->icsk_mtup.probe_size &&
			     !after(tp->mtu_probe.probe_seq_end, tp->snd_una))) {
			tcp_mtup_probe_success(sk);
		}

		if (tcp_is_reno(tp)) {
			tcp_remove_reno_sacks(sk, pkts_acked);
		} else {
			int delta;

			/* Non-retransmitted hole got filled? That's reordering */
			if (reord < prior_fackets && reord <= tp->fackets_out)
				tcp_update_reordering(sk, tp->fackets_out - reord, 0);

			delta = tcp_is_fack(tp) ? pkts_acked :
						  prior_sacked - tp->sacked_out;
			tp->lost_cnt_hint -= min(tp->lost_cnt_hint, delta);
		}

		tp->fackets_out -= min(pkts_acked, tp->fackets_out);

		if (ca_ops->pkts_acked)
			ca_ops->pkts_acked(sk, pkts_acked, ca_seq_rtt_us);

	} else if (skb && rtt_update && sack_rtt_us >= 0 &&
		   sack_rtt_us > skb_mstamp_us_delta(&now, &skb->skb_mstamp)) {
		/* Do not re-arm RTO if the sack RTT is measured from data sent
		 * after when the head was last (re)transmitted. Otherwise the
		 * timeout may continue to extend in loss recovery.
		 */
		tcp_rearm_rto(sk);
	}

#if FASTRETRANS_DEBUG > 0
	WARN_ON((int)tp->sacked_out < 0);
	WARN_ON((int)tp->lost_out < 0);
	WARN_ON((int)tp->retrans_out < 0);
	if (!tp->packets_out && tcp_is_sack(tp)) {
		icsk = inet_csk(sk);
		if (tp->lost_out) {
			pr_debug("Leak l=%u %d\n",
				 tp->lost_out, icsk->icsk_ca_state);
			tp->lost_out = 0;
		}
		if (tp->sacked_out) {
			pr_debug("Leak s=%u %d\n",
				 tp->sacked_out, icsk->icsk_ca_state);
			tp->sacked_out = 0;
		}
		if (tp->retrans_out) {
			pr_debug("Leak r=%u %d\n",
				 tp->retrans_out, icsk->icsk_ca_state);
			tp->retrans_out = 0;
		}
	}
#endif
	return flag;
}

static void tcp_ack_probe(struct sock *sk)
{
	const struct tcp_sock *tp = tcp_sk(sk);
	struct inet_connection_sock *icsk = inet_csk(sk);

	/* Was it a usable window open? */

	if (!after(TCP_SKB_CB(tcp_send_head(sk))->end_seq, tcp_wnd_end(tp))) {
		icsk->icsk_backoff = 0;
		inet_csk_clear_xmit_timer(sk, ICSK_TIME_PROBE0);
		/* Socket must be waked up by subsequent tcp_data_snd_check().
		 * This function is not for random using!
		 */
	} else {
		unsigned long when = inet_csk_rto_backoff(icsk, TCP_RTO_MAX);

		inet_csk_reset_xmit_timer(sk, ICSK_TIME_PROBE0,
					  when, TCP_RTO_MAX);
	}
}

static inline bool tcp_ack_is_dubious(const struct sock *sk, const int flag)
{
	return !(flag & FLAG_NOT_DUP) || (flag & FLAG_CA_ALERT) ||
		inet_csk(sk)->icsk_ca_state != TCP_CA_Open;
}

/* Decide wheather to run the increase function of congestion control. */
static inline bool tcp_may_raise_cwnd(const struct sock *sk, const int flag)
{
	if (tcp_in_cwnd_reduction(sk))
		return false;

	/* If reordering is high then always grow cwnd whenever data is
	 * delivered regardless of its ordering. Otherwise stay conservative
	 * and only grow cwnd on in-order delivery (RFC5681). A stretched ACK w/
	 * new SACK or ECE mark may first advance cwnd here and later reduce
	 * cwnd in tcp_fastretrans_alert() based on more states.
	 */
	if (tcp_sk(sk)->reordering > sysctl_tcp_reordering)
		return flag & FLAG_FORWARD_PROGRESS;

	return flag & FLAG_DATA_ACKED;
}

/* Check that window update is acceptable.
 * The function assumes that snd_una<=ack<=snd_next.
 */
static inline bool tcp_may_update_window(const struct tcp_sock *tp,
					const u32 ack, const u32 ack_seq,
					const u32 nwin)
{
	return	after(ack, tp->snd_una) ||
		after(ack_seq, tp->snd_wl1) ||
		(ack_seq == tp->snd_wl1 && nwin > tp->snd_wnd);
}

/* Update our send window.
 *
 * Window update algorithm, described in RFC793/RFC1122 (used in linux-2.2
 * and in FreeBSD. NetBSD's one is even worse.) is wrong.
 */
static int tcp_ack_update_window(struct sock *sk, const struct sk_buff *skb, u32 ack,
				 u32 ack_seq)
{
	struct tcp_sock *tp = tcp_sk(sk);
	int flag = 0;
	u32 nwin = ntohs(tcp_hdr(skb)->window);

	if (likely(!tcp_hdr(skb)->syn))
		nwin <<= tp->rx_opt.snd_wscale;

	if (tcp_may_update_window(tp, ack, ack_seq, nwin)) {
		flag |= FLAG_WIN_UPDATE;
		tcp_update_wl(tp, ack_seq);

		if (tp->snd_wnd != nwin) {
			tp->snd_wnd = nwin;

			/* Note, it is the only place, where
			 * fast path is recovered for sending TCP.
			 */
			tp->pred_flags = 0;
			tcp_fast_path_check(sk);

			if (nwin > tp->max_window) {
				tp->max_window = nwin;
				tcp_sync_mss(sk, inet_csk(sk)->icsk_pmtu_cookie);
			}
		}
	}

	tp->snd_una = ack;

	return flag;
}

/* RFC 5961 7 [ACK Throttling] */
static void tcp_send_challenge_ack(struct sock *sk)
{
	/* unprotected vars, we dont care of overwrites */
	static u32 challenge_timestamp;
	static unsigned int challenge_count;
<<<<<<< HEAD
	u32 count, now;
=======
	u32 now = jiffies / HZ;
	u32 count;
>>>>>>> ba420f35

	/* Check host-wide RFC 5961 rate limit. */
	now = jiffies / HZ;
	if (now != challenge_timestamp) {
		u32 half = (sysctl_tcp_challenge_ack_limit + 1) >> 1;

		challenge_timestamp = now;
		WRITE_ONCE(challenge_count, half +
			   prandom_u32_max(sysctl_tcp_challenge_ack_limit));
	}
	count = READ_ONCE(challenge_count);
	if (count > 0) {
		WRITE_ONCE(challenge_count, count - 1);
		NET_INC_STATS_BH(sock_net(sk), LINUX_MIB_TCPCHALLENGEACK);
		tcp_send_ack(sk);
	}
}

static void tcp_store_ts_recent(struct tcp_sock *tp)
{
	tp->rx_opt.ts_recent = tp->rx_opt.rcv_tsval;
	tp->rx_opt.ts_recent_stamp = get_seconds();
}

static void tcp_replace_ts_recent(struct tcp_sock *tp, u32 seq)
{
	if (tp->rx_opt.saw_tstamp && !after(seq, tp->rcv_wup)) {
		/* PAWS bug workaround wrt. ACK frames, the PAWS discard
		 * extra check below makes sure this can only happen
		 * for pure ACK frames.  -DaveM
		 *
		 * Not only, also it occurs for expired timestamps.
		 */

		if (tcp_paws_check(&tp->rx_opt, 0))
			tcp_store_ts_recent(tp);
	}
}

/* This routine deals with acks during a TLP episode.
 * Ref: loss detection algorithm in draft-dukkipati-tcpm-tcp-loss-probe.
 */
static void tcp_process_tlp_ack(struct sock *sk, u32 ack, int flag)
{
	struct tcp_sock *tp = tcp_sk(sk);
	bool is_tlp_dupack = (ack == tp->tlp_high_seq) &&
			     !(flag & (FLAG_SND_UNA_ADVANCED |
				       FLAG_NOT_DUP | FLAG_DATA_SACKED));

	/* Mark the end of TLP episode on receiving TLP dupack or when
	 * ack is after tlp_high_seq.
	 */
	if (is_tlp_dupack) {
		tp->tlp_high_seq = 0;
		return;
	}

	if (after(ack, tp->tlp_high_seq)) {
		tp->tlp_high_seq = 0;
		/* Don't reduce cwnd if DSACK arrives for TLP retrans. */
		if (!(flag & FLAG_DSACKING_ACK)) {
			tcp_init_cwnd_reduction(sk);
			tcp_set_ca_state(sk, TCP_CA_CWR);
			tcp_end_cwnd_reduction(sk);
			tcp_try_keep_open(sk);
			NET_INC_STATS_BH(sock_net(sk),
					 LINUX_MIB_TCPLOSSPROBERECOVERY);
		}
	}
}

static inline void tcp_in_ack_event(struct sock *sk, u32 flags)
{
	const struct inet_connection_sock *icsk = inet_csk(sk);

	if (icsk->icsk_ca_ops->in_ack_event)
		icsk->icsk_ca_ops->in_ack_event(sk, flags);
}

/* This routine deals with incoming acks, but not outgoing ones. */
static int tcp_ack(struct sock *sk, const struct sk_buff *skb, int flag)
{
	struct inet_connection_sock *icsk = inet_csk(sk);
	struct tcp_sock *tp = tcp_sk(sk);
	u32 prior_snd_una = tp->snd_una;
	u32 ack_seq = TCP_SKB_CB(skb)->seq;
	u32 ack = TCP_SKB_CB(skb)->ack_seq;
	bool is_dupack = false;
	u32 prior_fackets;
	int prior_packets = tp->packets_out;
	const int prior_unsacked = tp->packets_out - tp->sacked_out;
	int acked = 0; /* Number of packets newly acked */
	long sack_rtt_us = -1L;

	/* We very likely will need to access write queue head. */
	prefetchw(sk->sk_write_queue.next);

	/* If the ack is older than previous acks
	 * then we can probably ignore it.
	 */
	if (before(ack, prior_snd_una)) {
		/* RFC 5961 5.2 [Blind Data Injection Attack].[Mitigation] */
		if (before(ack, prior_snd_una - tp->max_window)) {
			tcp_send_challenge_ack(sk);
			return -1;
		}
		goto old_ack;
	}

	/* If the ack includes data we haven't sent yet, discard
	 * this segment (RFC793 Section 3.9).
	 */
	if (after(ack, tp->snd_nxt))
		goto invalid_ack;

	if (icsk->icsk_pending == ICSK_TIME_EARLY_RETRANS ||
	    icsk->icsk_pending == ICSK_TIME_LOSS_PROBE)
		tcp_rearm_rto(sk);

	if (after(ack, prior_snd_una)) {
		flag |= FLAG_SND_UNA_ADVANCED;
		icsk->icsk_retransmits = 0;
	}

	prior_fackets = tp->fackets_out;

	/* ts_recent update must be made after we are sure that the packet
	 * is in window.
	 */
	if (flag & FLAG_UPDATE_TS_RECENT)
		tcp_replace_ts_recent(tp, TCP_SKB_CB(skb)->seq);

	if (!(flag & FLAG_SLOWPATH) && after(ack, prior_snd_una)) {
		/* Window is constant, pure forward advance.
		 * No more checks are required.
		 * Note, we use the fact that SND.UNA>=SND.WL2.
		 */
		tcp_update_wl(tp, ack_seq);
		tp->snd_una = ack;
		flag |= FLAG_WIN_UPDATE;

		tcp_in_ack_event(sk, CA_ACK_WIN_UPDATE);

		NET_INC_STATS_BH(sock_net(sk), LINUX_MIB_TCPHPACKS);
	} else {
		u32 ack_ev_flags = CA_ACK_SLOWPATH;

		if (ack_seq != TCP_SKB_CB(skb)->end_seq)
			flag |= FLAG_DATA;
		else
			NET_INC_STATS_BH(sock_net(sk), LINUX_MIB_TCPPUREACKS);

		flag |= tcp_ack_update_window(sk, skb, ack, ack_seq);

		if (TCP_SKB_CB(skb)->sacked)
			flag |= tcp_sacktag_write_queue(sk, skb, prior_snd_una,
							&sack_rtt_us);

		if (tcp_ecn_rcv_ecn_echo(tp, tcp_hdr(skb))) {
			flag |= FLAG_ECE;
			ack_ev_flags |= CA_ACK_ECE;
		}

		if (flag & FLAG_WIN_UPDATE)
			ack_ev_flags |= CA_ACK_WIN_UPDATE;

		tcp_in_ack_event(sk, ack_ev_flags);
	}

	/* We passed data and got it acked, remove any soft error
	 * log. Something worked...
	 */
	sk->sk_err_soft = 0;
	icsk->icsk_probes_out = 0;
	tp->rcv_tstamp = tcp_time_stamp;
	if (!prior_packets)
		goto no_queue;

	/* See if we can take anything off of the retransmit queue. */
	acked = tp->packets_out;
	flag |= tcp_clean_rtx_queue(sk, prior_fackets, prior_snd_una,
				    sack_rtt_us);
	acked -= tp->packets_out;

	/* Advance cwnd if state allows */
	if (tcp_may_raise_cwnd(sk, flag))
		tcp_cong_avoid(sk, ack, acked);

	if (tcp_ack_is_dubious(sk, flag)) {
		is_dupack = !(flag & (FLAG_SND_UNA_ADVANCED | FLAG_NOT_DUP));
		tcp_fastretrans_alert(sk, acked, prior_unsacked,
				      is_dupack, flag);
	}
	if (tp->tlp_high_seq)
		tcp_process_tlp_ack(sk, ack, flag);

	if ((flag & FLAG_FORWARD_PROGRESS) || !(flag & FLAG_NOT_DUP)) {
		struct dst_entry *dst = __sk_dst_get(sk);
		if (dst)
			dst_confirm(dst);
	}

	if (icsk->icsk_pending == ICSK_TIME_RETRANS)
		tcp_schedule_loss_probe(sk);
	tcp_update_pacing_rate(sk);
	return 1;

no_queue:
	/* If data was DSACKed, see if we can undo a cwnd reduction. */
	if (flag & FLAG_DSACKING_ACK)
		tcp_fastretrans_alert(sk, acked, prior_unsacked,
				      is_dupack, flag);
	/* If this ack opens up a zero window, clear backoff.  It was
	 * being used to time the probes, and is probably far higher than
	 * it needs to be for normal retransmission.
	 */
	if (tcp_send_head(sk))
		tcp_ack_probe(sk);

	if (tp->tlp_high_seq)
		tcp_process_tlp_ack(sk, ack, flag);
	return 1;

invalid_ack:
	SOCK_DEBUG(sk, "Ack %u after %u:%u\n", ack, tp->snd_una, tp->snd_nxt);
	return -1;

old_ack:
	/* If data was SACKed, tag it and see if we should send more data.
	 * If data was DSACKed, see if we can undo a cwnd reduction.
	 */
	if (TCP_SKB_CB(skb)->sacked) {
		flag |= tcp_sacktag_write_queue(sk, skb, prior_snd_una,
						&sack_rtt_us);
		tcp_fastretrans_alert(sk, acked, prior_unsacked,
				      is_dupack, flag);
	}

	SOCK_DEBUG(sk, "Ack %u before %u:%u\n", ack, tp->snd_una, tp->snd_nxt);
	return 0;
}

/* Look for tcp options. Normally only called on SYN and SYNACK packets.
 * But, this can also be called on packets in the established flow when
 * the fast version below fails.
 */
void tcp_parse_options(const struct sk_buff *skb,
		       struct tcp_options_received *opt_rx, int estab,
		       struct tcp_fastopen_cookie *foc)
{
	const unsigned char *ptr;
	const struct tcphdr *th = tcp_hdr(skb);
	int length = (th->doff * 4) - sizeof(struct tcphdr);

	ptr = (const unsigned char *)(th + 1);
	opt_rx->saw_tstamp = 0;

	while (length > 0) {
		int opcode = *ptr++;
		int opsize;

		switch (opcode) {
		case TCPOPT_EOL:
			return;
		case TCPOPT_NOP:	/* Ref: RFC 793 section 3.1 */
			length--;
			continue;
		default:
			opsize = *ptr++;
			if (opsize < 2) /* "silly options" */
				return;
			if (opsize > length)
				return;	/* don't parse partial options */
			switch (opcode) {
			case TCPOPT_MSS:
				if (opsize == TCPOLEN_MSS && th->syn && !estab) {
					u16 in_mss = get_unaligned_be16(ptr);
					if (in_mss) {
						if (opt_rx->user_mss &&
						    opt_rx->user_mss < in_mss)
							in_mss = opt_rx->user_mss;
						opt_rx->mss_clamp = in_mss;
					}
				}
				break;
			case TCPOPT_WINDOW:
				if (opsize == TCPOLEN_WINDOW && th->syn &&
				    !estab && sysctl_tcp_window_scaling) {
					__u8 snd_wscale = *(__u8 *)ptr;
					opt_rx->wscale_ok = 1;
					if (snd_wscale > 14) {
						net_info_ratelimited("%s: Illegal window scaling value %d >14 received\n",
								     __func__,
								     snd_wscale);
						snd_wscale = 14;
					}
					opt_rx->snd_wscale = snd_wscale;
				}
				break;
			case TCPOPT_TIMESTAMP:
				if ((opsize == TCPOLEN_TIMESTAMP) &&
				    ((estab && opt_rx->tstamp_ok) ||
				     (!estab && sysctl_tcp_timestamps))) {
					opt_rx->saw_tstamp = 1;
					opt_rx->rcv_tsval = get_unaligned_be32(ptr);
					opt_rx->rcv_tsecr = get_unaligned_be32(ptr + 4);
				}
				break;
			case TCPOPT_SACK_PERM:
				if (opsize == TCPOLEN_SACK_PERM && th->syn &&
				    !estab && sysctl_tcp_sack) {
					opt_rx->sack_ok = TCP_SACK_SEEN;
					tcp_sack_reset(opt_rx);
				}
				break;

			case TCPOPT_SACK:
				if ((opsize >= (TCPOLEN_SACK_BASE + TCPOLEN_SACK_PERBLOCK)) &&
				   !((opsize - TCPOLEN_SACK_BASE) % TCPOLEN_SACK_PERBLOCK) &&
				   opt_rx->sack_ok) {
					TCP_SKB_CB(skb)->sacked = (ptr - 2) - (unsigned char *)th;
				}
				break;
#ifdef CONFIG_TCP_MD5SIG
			case TCPOPT_MD5SIG:
				/*
				 * The MD5 Hash has already been
				 * checked (see tcp_v{4,6}_do_rcv()).
				 */
				break;
#endif
			case TCPOPT_EXP:
				/* Fast Open option shares code 254 using a
				 * 16 bits magic number. It's valid only in
				 * SYN or SYN-ACK with an even size.
				 */
				if (opsize < TCPOLEN_EXP_FASTOPEN_BASE ||
				    get_unaligned_be16(ptr) != TCPOPT_FASTOPEN_MAGIC ||
				    foc == NULL || !th->syn || (opsize & 1))
					break;
				foc->len = opsize - TCPOLEN_EXP_FASTOPEN_BASE;
				if (foc->len >= TCP_FASTOPEN_COOKIE_MIN &&
				    foc->len <= TCP_FASTOPEN_COOKIE_MAX)
					memcpy(foc->val, ptr + 2, foc->len);
				else if (foc->len != 0)
					foc->len = -1;
				break;

			}
			ptr += opsize-2;
			length -= opsize;
		}
	}
}
EXPORT_SYMBOL(tcp_parse_options);

static bool tcp_parse_aligned_timestamp(struct tcp_sock *tp, const struct tcphdr *th)
{
	const __be32 *ptr = (const __be32 *)(th + 1);

	if (*ptr == htonl((TCPOPT_NOP << 24) | (TCPOPT_NOP << 16)
			  | (TCPOPT_TIMESTAMP << 8) | TCPOLEN_TIMESTAMP)) {
		tp->rx_opt.saw_tstamp = 1;
		++ptr;
		tp->rx_opt.rcv_tsval = ntohl(*ptr);
		++ptr;
		if (*ptr)
			tp->rx_opt.rcv_tsecr = ntohl(*ptr) - tp->tsoffset;
		else
			tp->rx_opt.rcv_tsecr = 0;
		return true;
	}
	return false;
}

/* Fast parse options. This hopes to only see timestamps.
 * If it is wrong it falls back on tcp_parse_options().
 */
static bool tcp_fast_parse_options(const struct sk_buff *skb,
				   const struct tcphdr *th, struct tcp_sock *tp)
{
	/* In the spirit of fast parsing, compare doff directly to constant
	 * values.  Because equality is used, short doff can be ignored here.
	 */
	if (th->doff == (sizeof(*th) / 4)) {
		tp->rx_opt.saw_tstamp = 0;
		return false;
	} else if (tp->rx_opt.tstamp_ok &&
		   th->doff == ((sizeof(*th) + TCPOLEN_TSTAMP_ALIGNED) / 4)) {
		if (tcp_parse_aligned_timestamp(tp, th))
			return true;
	}

	tcp_parse_options(skb, &tp->rx_opt, 1, NULL);
	if (tp->rx_opt.saw_tstamp && tp->rx_opt.rcv_tsecr)
		tp->rx_opt.rcv_tsecr -= tp->tsoffset;

	return true;
}

#ifdef CONFIG_TCP_MD5SIG
/*
 * Parse MD5 Signature option
 */
const u8 *tcp_parse_md5sig_option(const struct tcphdr *th)
{
	int length = (th->doff << 2) - sizeof(*th);
	const u8 *ptr = (const u8 *)(th + 1);

	/* If the TCP option is too short, we can short cut */
	if (length < TCPOLEN_MD5SIG)
		return NULL;

	while (length > 0) {
		int opcode = *ptr++;
		int opsize;

		switch (opcode) {
		case TCPOPT_EOL:
			return NULL;
		case TCPOPT_NOP:
			length--;
			continue;
		default:
			opsize = *ptr++;
			if (opsize < 2 || opsize > length)
				return NULL;
			if (opcode == TCPOPT_MD5SIG)
				return opsize == TCPOLEN_MD5SIG ? ptr : NULL;
		}
		ptr += opsize - 2;
		length -= opsize;
	}
	return NULL;
}
EXPORT_SYMBOL(tcp_parse_md5sig_option);
#endif

/* Sorry, PAWS as specified is broken wrt. pure-ACKs -DaveM
 *
 * It is not fatal. If this ACK does _not_ change critical state (seqs, window)
 * it can pass through stack. So, the following predicate verifies that
 * this segment is not used for anything but congestion avoidance or
 * fast retransmit. Moreover, we even are able to eliminate most of such
 * second order effects, if we apply some small "replay" window (~RTO)
 * to timestamp space.
 *
 * All these measures still do not guarantee that we reject wrapped ACKs
 * on networks with high bandwidth, when sequence space is recycled fastly,
 * but it guarantees that such events will be very rare and do not affect
 * connection seriously. This doesn't look nice, but alas, PAWS is really
 * buggy extension.
 *
 * [ Later note. Even worse! It is buggy for segments _with_ data. RFC
 * states that events when retransmit arrives after original data are rare.
 * It is a blatant lie. VJ forgot about fast retransmit! 8)8) It is
 * the biggest problem on large power networks even with minor reordering.
 * OK, let's give it small replay window. If peer clock is even 1hz, it is safe
 * up to bandwidth of 18Gigabit/sec. 8) ]
 */

static int tcp_disordered_ack(const struct sock *sk, const struct sk_buff *skb)
{
	const struct tcp_sock *tp = tcp_sk(sk);
	const struct tcphdr *th = tcp_hdr(skb);
	u32 seq = TCP_SKB_CB(skb)->seq;
	u32 ack = TCP_SKB_CB(skb)->ack_seq;

	return (/* 1. Pure ACK with correct sequence number. */
		(th->ack && seq == TCP_SKB_CB(skb)->end_seq && seq == tp->rcv_nxt) &&

		/* 2. ... and duplicate ACK. */
		ack == tp->snd_una &&

		/* 3. ... and does not update window. */
		!tcp_may_update_window(tp, ack, seq, ntohs(th->window) << tp->rx_opt.snd_wscale) &&

		/* 4. ... and sits in replay window. */
		(s32)(tp->rx_opt.ts_recent - tp->rx_opt.rcv_tsval) <= (inet_csk(sk)->icsk_rto * 1024) / HZ);
}

static inline bool tcp_paws_discard(const struct sock *sk,
				   const struct sk_buff *skb)
{
	const struct tcp_sock *tp = tcp_sk(sk);

	return !tcp_paws_check(&tp->rx_opt, TCP_PAWS_WINDOW) &&
	       !tcp_disordered_ack(sk, skb);
}

/* Check segment sequence number for validity.
 *
 * Segment controls are considered valid, if the segment
 * fits to the window after truncation to the window. Acceptability
 * of data (and SYN, FIN, of course) is checked separately.
 * See tcp_data_queue(), for example.
 *
 * Also, controls (RST is main one) are accepted using RCV.WUP instead
 * of RCV.NXT. Peer still did not advance his SND.UNA when we
 * delayed ACK, so that hisSND.UNA<=ourRCV.WUP.
 * (borrowed from freebsd)
 */

static inline bool tcp_sequence(const struct tcp_sock *tp, u32 seq, u32 end_seq)
{
	return	!before(end_seq, tp->rcv_wup) &&
		!after(seq, tp->rcv_nxt + tcp_receive_window(tp));
}

/* When we get a reset we do this. */
void tcp_reset(struct sock *sk)
{
	/* We want the right error as BSD sees it (and indeed as we do). */
	switch (sk->sk_state) {
	case TCP_SYN_SENT:
		sk->sk_err = ECONNREFUSED;
		break;
	case TCP_CLOSE_WAIT:
		sk->sk_err = EPIPE;
		break;
	case TCP_CLOSE:
		return;
	default:
		sk->sk_err = ECONNRESET;
	}
	/* This barrier is coupled with smp_rmb() in tcp_poll() */
	smp_wmb();

	if (!sock_flag(sk, SOCK_DEAD))
		sk->sk_error_report(sk);

	tcp_done(sk);
}

/*
 * 	Process the FIN bit. This now behaves as it is supposed to work
 *	and the FIN takes effect when it is validly part of sequence
 *	space. Not before when we get holes.
 *
 *	If we are ESTABLISHED, a received fin moves us to CLOSE-WAIT
 *	(and thence onto LAST-ACK and finally, CLOSE, we never enter
 *	TIME-WAIT)
 *
 *	If we are in FINWAIT-1, a received FIN indicates simultaneous
 *	close and we go into CLOSING (and later onto TIME-WAIT)
 *
 *	If we are in FINWAIT-2, a received FIN moves us to TIME-WAIT.
 */
static void tcp_fin(struct sock *sk)
{
	struct tcp_sock *tp = tcp_sk(sk);
	const struct dst_entry *dst;

	inet_csk_schedule_ack(sk);

	sk->sk_shutdown |= RCV_SHUTDOWN;
	sock_set_flag(sk, SOCK_DONE);

	switch (sk->sk_state) {
	case TCP_SYN_RECV:
	case TCP_ESTABLISHED:
		/* Move to CLOSE_WAIT */
		tcp_set_state(sk, TCP_CLOSE_WAIT);
		dst = __sk_dst_get(sk);
		if (!dst || !dst_metric(dst, RTAX_QUICKACK))
			inet_csk(sk)->icsk_ack.pingpong = 1;
		break;

	case TCP_CLOSE_WAIT:
	case TCP_CLOSING:
		/* Received a retransmission of the FIN, do
		 * nothing.
		 */
		break;
	case TCP_LAST_ACK:
		/* RFC793: Remain in the LAST-ACK state. */
		break;

	case TCP_FIN_WAIT1:
		/* This case occurs when a simultaneous close
		 * happens, we must ack the received FIN and
		 * enter the CLOSING state.
		 */
		tcp_send_ack(sk);
		tcp_set_state(sk, TCP_CLOSING);
		break;
	case TCP_FIN_WAIT2:
		/* Received a FIN -- send ACK and enter TIME_WAIT. */
		tcp_send_ack(sk);
		tcp_time_wait(sk, TCP_TIME_WAIT, 0);
		break;
	default:
		/* Only TCP_LISTEN and TCP_CLOSE are left, in these
		 * cases we should never reach this piece of code.
		 */
		pr_err("%s: Impossible, sk->sk_state=%d\n",
		       __func__, sk->sk_state);
		break;
	}

	/* It _is_ possible, that we have something out-of-order _after_ FIN.
	 * Probably, we should reset in this case. For now drop them.
	 */
	__skb_queue_purge(&tp->out_of_order_queue);
	if (tcp_is_sack(tp))
		tcp_sack_reset(&tp->rx_opt);
	sk_mem_reclaim(sk);

	if (!sock_flag(sk, SOCK_DEAD)) {
		sk->sk_state_change(sk);

		/* Do not send POLL_HUP for half duplex close. */
		if (sk->sk_shutdown == SHUTDOWN_MASK ||
		    sk->sk_state == TCP_CLOSE)
			sk_wake_async(sk, SOCK_WAKE_WAITD, POLL_HUP);
		else
			sk_wake_async(sk, SOCK_WAKE_WAITD, POLL_IN);
	}
}

static inline bool tcp_sack_extend(struct tcp_sack_block *sp, u32 seq,
				  u32 end_seq)
{
	if (!after(seq, sp->end_seq) && !after(sp->start_seq, end_seq)) {
		if (before(seq, sp->start_seq))
			sp->start_seq = seq;
		if (after(end_seq, sp->end_seq))
			sp->end_seq = end_seq;
		return true;
	}
	return false;
}

static void tcp_dsack_set(struct sock *sk, u32 seq, u32 end_seq)
{
	struct tcp_sock *tp = tcp_sk(sk);

	if (tcp_is_sack(tp) && sysctl_tcp_dsack) {
		int mib_idx;

		if (before(seq, tp->rcv_nxt))
			mib_idx = LINUX_MIB_TCPDSACKOLDSENT;
		else
			mib_idx = LINUX_MIB_TCPDSACKOFOSENT;

		NET_INC_STATS_BH(sock_net(sk), mib_idx);

		tp->rx_opt.dsack = 1;
		tp->duplicate_sack[0].start_seq = seq;
		tp->duplicate_sack[0].end_seq = end_seq;
	}
}

static void tcp_dsack_extend(struct sock *sk, u32 seq, u32 end_seq)
{
	struct tcp_sock *tp = tcp_sk(sk);

	if (!tp->rx_opt.dsack)
		tcp_dsack_set(sk, seq, end_seq);
	else
		tcp_sack_extend(tp->duplicate_sack, seq, end_seq);
}

static void tcp_send_dupack(struct sock *sk, const struct sk_buff *skb)
{
	struct tcp_sock *tp = tcp_sk(sk);

	if (TCP_SKB_CB(skb)->end_seq != TCP_SKB_CB(skb)->seq &&
	    before(TCP_SKB_CB(skb)->seq, tp->rcv_nxt)) {
		NET_INC_STATS_BH(sock_net(sk), LINUX_MIB_DELAYEDACKLOST);
		tcp_enter_quickack_mode(sk);

		if (tcp_is_sack(tp) && sysctl_tcp_dsack) {
			u32 end_seq = TCP_SKB_CB(skb)->end_seq;

			if (after(TCP_SKB_CB(skb)->end_seq, tp->rcv_nxt))
				end_seq = tp->rcv_nxt;
			tcp_dsack_set(sk, TCP_SKB_CB(skb)->seq, end_seq);
		}
	}

	tcp_send_ack(sk);
}

/* These routines update the SACK block as out-of-order packets arrive or
 * in-order packets close up the sequence space.
 */
static void tcp_sack_maybe_coalesce(struct tcp_sock *tp)
{
	int this_sack;
	struct tcp_sack_block *sp = &tp->selective_acks[0];
	struct tcp_sack_block *swalk = sp + 1;

	/* See if the recent change to the first SACK eats into
	 * or hits the sequence space of other SACK blocks, if so coalesce.
	 */
	for (this_sack = 1; this_sack < tp->rx_opt.num_sacks;) {
		if (tcp_sack_extend(sp, swalk->start_seq, swalk->end_seq)) {
			int i;

			/* Zap SWALK, by moving every further SACK up by one slot.
			 * Decrease num_sacks.
			 */
			tp->rx_opt.num_sacks--;
			for (i = this_sack; i < tp->rx_opt.num_sacks; i++)
				sp[i] = sp[i + 1];
			continue;
		}
		this_sack++, swalk++;
	}
}

static void tcp_sack_new_ofo_skb(struct sock *sk, u32 seq, u32 end_seq)
{
	struct tcp_sock *tp = tcp_sk(sk);
	struct tcp_sack_block *sp = &tp->selective_acks[0];
	int cur_sacks = tp->rx_opt.num_sacks;
	int this_sack;

	if (!cur_sacks)
		goto new_sack;

	for (this_sack = 0; this_sack < cur_sacks; this_sack++, sp++) {
		if (tcp_sack_extend(sp, seq, end_seq)) {
			/* Rotate this_sack to the first one. */
			for (; this_sack > 0; this_sack--, sp--)
				swap(*sp, *(sp - 1));
			if (cur_sacks > 1)
				tcp_sack_maybe_coalesce(tp);
			return;
		}
	}

	/* Could not find an adjacent existing SACK, build a new one,
	 * put it at the front, and shift everyone else down.  We
	 * always know there is at least one SACK present already here.
	 *
	 * If the sack array is full, forget about the last one.
	 */
	if (this_sack >= TCP_NUM_SACKS) {
		this_sack--;
		tp->rx_opt.num_sacks--;
		sp--;
	}
	for (; this_sack > 0; this_sack--, sp--)
		*sp = *(sp - 1);

new_sack:
	/* Build the new head SACK, and we're done. */
	sp->start_seq = seq;
	sp->end_seq = end_seq;
	tp->rx_opt.num_sacks++;
}

/* RCV.NXT advances, some SACKs should be eaten. */

static void tcp_sack_remove(struct tcp_sock *tp)
{
	struct tcp_sack_block *sp = &tp->selective_acks[0];
	int num_sacks = tp->rx_opt.num_sacks;
	int this_sack;

	/* Empty ofo queue, hence, all the SACKs are eaten. Clear. */
	if (skb_queue_empty(&tp->out_of_order_queue)) {
		tp->rx_opt.num_sacks = 0;
		return;
	}

	for (this_sack = 0; this_sack < num_sacks;) {
		/* Check if the start of the sack is covered by RCV.NXT. */
		if (!before(tp->rcv_nxt, sp->start_seq)) {
			int i;

			/* RCV.NXT must cover all the block! */
			WARN_ON(before(tp->rcv_nxt, sp->end_seq));

			/* Zap this SACK, by moving forward any other SACKS. */
			for (i = this_sack+1; i < num_sacks; i++)
				tp->selective_acks[i-1] = tp->selective_acks[i];
			num_sacks--;
			continue;
		}
		this_sack++;
		sp++;
	}
	tp->rx_opt.num_sacks = num_sacks;
}

/**
 * tcp_try_coalesce - try to merge skb to prior one
 * @sk: socket
 * @to: prior buffer
 * @from: buffer to add in queue
 * @fragstolen: pointer to boolean
 *
 * Before queueing skb @from after @to, try to merge them
 * to reduce overall memory use and queue lengths, if cost is small.
 * Packets in ofo or receive queues can stay a long time.
 * Better try to coalesce them right now to avoid future collapses.
 * Returns true if caller should free @from instead of queueing it
 */
static bool tcp_try_coalesce(struct sock *sk,
			     struct sk_buff *to,
			     struct sk_buff *from,
			     bool *fragstolen)
{
	int delta;

	*fragstolen = false;

	/* Its possible this segment overlaps with prior segment in queue */
	if (TCP_SKB_CB(from)->seq != TCP_SKB_CB(to)->end_seq)
		return false;

	if (!skb_try_coalesce(to, from, fragstolen, &delta))
		return false;

	atomic_add(delta, &sk->sk_rmem_alloc);
	sk_mem_charge(sk, delta);
	NET_INC_STATS_BH(sock_net(sk), LINUX_MIB_TCPRCVCOALESCE);
	TCP_SKB_CB(to)->end_seq = TCP_SKB_CB(from)->end_seq;
	TCP_SKB_CB(to)->ack_seq = TCP_SKB_CB(from)->ack_seq;
	TCP_SKB_CB(to)->tcp_flags |= TCP_SKB_CB(from)->tcp_flags;
	return true;
}

/* This one checks to see if we can put data from the
 * out_of_order queue into the receive_queue.
 */
static void tcp_ofo_queue(struct sock *sk)
{
	struct tcp_sock *tp = tcp_sk(sk);
	__u32 dsack_high = tp->rcv_nxt;
	struct sk_buff *skb, *tail;
	bool fragstolen, eaten;

	while ((skb = skb_peek(&tp->out_of_order_queue)) != NULL) {
		if (after(TCP_SKB_CB(skb)->seq, tp->rcv_nxt))
			break;

		if (before(TCP_SKB_CB(skb)->seq, dsack_high)) {
			__u32 dsack = dsack_high;
			if (before(TCP_SKB_CB(skb)->end_seq, dsack_high))
				dsack_high = TCP_SKB_CB(skb)->end_seq;
			tcp_dsack_extend(sk, TCP_SKB_CB(skb)->seq, dsack);
		}

		__skb_unlink(skb, &tp->out_of_order_queue);
		if (!after(TCP_SKB_CB(skb)->end_seq, tp->rcv_nxt)) {
			SOCK_DEBUG(sk, "ofo packet was already received\n");
			__kfree_skb(skb);
			continue;
		}
		SOCK_DEBUG(sk, "ofo requeuing : rcv_next %X seq %X - %X\n",
			   tp->rcv_nxt, TCP_SKB_CB(skb)->seq,
			   TCP_SKB_CB(skb)->end_seq);

		tail = skb_peek_tail(&sk->sk_receive_queue);
		eaten = tail && tcp_try_coalesce(sk, tail, skb, &fragstolen);
		tp->rcv_nxt = TCP_SKB_CB(skb)->end_seq;
		if (!eaten)
			__skb_queue_tail(&sk->sk_receive_queue, skb);
		if (TCP_SKB_CB(skb)->tcp_flags & TCPHDR_FIN)
			tcp_fin(sk);
		if (eaten)
			kfree_skb_partial(skb, fragstolen);
	}
}

static bool tcp_prune_ofo_queue(struct sock *sk);
static int tcp_prune_queue(struct sock *sk);

static int tcp_try_rmem_schedule(struct sock *sk, struct sk_buff *skb,
				 unsigned int size)
{
	if (atomic_read(&sk->sk_rmem_alloc) > sk->sk_rcvbuf ||
	    !sk_rmem_schedule(sk, skb, size)) {

		if (tcp_prune_queue(sk) < 0)
			return -1;

		if (!sk_rmem_schedule(sk, skb, size)) {
			if (!tcp_prune_ofo_queue(sk))
				return -1;

			if (!sk_rmem_schedule(sk, skb, size))
				return -1;
		}
	}
	return 0;
}

static void tcp_data_queue_ofo(struct sock *sk, struct sk_buff *skb)
{
	struct tcp_sock *tp = tcp_sk(sk);
	struct sk_buff *skb1;
	u32 seq, end_seq;

	tcp_ecn_check_ce(tp, skb);

	if (unlikely(tcp_try_rmem_schedule(sk, skb, skb->truesize))) {
		NET_INC_STATS_BH(sock_net(sk), LINUX_MIB_TCPOFODROP);
		__kfree_skb(skb);
		return;
	}

	/* Disable header prediction. */
	tp->pred_flags = 0;
	inet_csk_schedule_ack(sk);

	NET_INC_STATS_BH(sock_net(sk), LINUX_MIB_TCPOFOQUEUE);
	SOCK_DEBUG(sk, "out of order segment: rcv_next %X seq %X - %X\n",
		   tp->rcv_nxt, TCP_SKB_CB(skb)->seq, TCP_SKB_CB(skb)->end_seq);

	skb1 = skb_peek_tail(&tp->out_of_order_queue);
	if (!skb1) {
		/* Initial out of order segment, build 1 SACK. */
		if (tcp_is_sack(tp)) {
			tp->rx_opt.num_sacks = 1;
			tp->selective_acks[0].start_seq = TCP_SKB_CB(skb)->seq;
			tp->selective_acks[0].end_seq =
						TCP_SKB_CB(skb)->end_seq;
		}
		__skb_queue_head(&tp->out_of_order_queue, skb);
		goto end;
	}

	seq = TCP_SKB_CB(skb)->seq;
	end_seq = TCP_SKB_CB(skb)->end_seq;

	if (seq == TCP_SKB_CB(skb1)->end_seq) {
		bool fragstolen;

		if (!tcp_try_coalesce(sk, skb1, skb, &fragstolen)) {
			__skb_queue_after(&tp->out_of_order_queue, skb1, skb);
		} else {
			tcp_grow_window(sk, skb);
			kfree_skb_partial(skb, fragstolen);
			skb = NULL;
		}

		if (!tp->rx_opt.num_sacks ||
		    tp->selective_acks[0].end_seq != seq)
			goto add_sack;

		/* Common case: data arrive in order after hole. */
		tp->selective_acks[0].end_seq = end_seq;
		goto end;
	}

	/* Find place to insert this segment. */
	while (1) {
		if (!after(TCP_SKB_CB(skb1)->seq, seq))
			break;
		if (skb_queue_is_first(&tp->out_of_order_queue, skb1)) {
			skb1 = NULL;
			break;
		}
		skb1 = skb_queue_prev(&tp->out_of_order_queue, skb1);
	}

	/* Do skb overlap to previous one? */
	if (skb1 && before(seq, TCP_SKB_CB(skb1)->end_seq)) {
		if (!after(end_seq, TCP_SKB_CB(skb1)->end_seq)) {
			/* All the bits are present. Drop. */
			NET_INC_STATS_BH(sock_net(sk), LINUX_MIB_TCPOFOMERGE);
			__kfree_skb(skb);
			skb = NULL;
			tcp_dsack_set(sk, seq, end_seq);
			goto add_sack;
		}
		if (after(seq, TCP_SKB_CB(skb1)->seq)) {
			/* Partial overlap. */
			tcp_dsack_set(sk, seq,
				      TCP_SKB_CB(skb1)->end_seq);
		} else {
			if (skb_queue_is_first(&tp->out_of_order_queue,
					       skb1))
				skb1 = NULL;
			else
				skb1 = skb_queue_prev(
					&tp->out_of_order_queue,
					skb1);
		}
	}
	if (!skb1)
		__skb_queue_head(&tp->out_of_order_queue, skb);
	else
		__skb_queue_after(&tp->out_of_order_queue, skb1, skb);

	/* And clean segments covered by new one as whole. */
	while (!skb_queue_is_last(&tp->out_of_order_queue, skb)) {
		skb1 = skb_queue_next(&tp->out_of_order_queue, skb);

		if (!after(end_seq, TCP_SKB_CB(skb1)->seq))
			break;
		if (before(end_seq, TCP_SKB_CB(skb1)->end_seq)) {
			tcp_dsack_extend(sk, TCP_SKB_CB(skb1)->seq,
					 end_seq);
			break;
		}
		__skb_unlink(skb1, &tp->out_of_order_queue);
		tcp_dsack_extend(sk, TCP_SKB_CB(skb1)->seq,
				 TCP_SKB_CB(skb1)->end_seq);
		NET_INC_STATS_BH(sock_net(sk), LINUX_MIB_TCPOFOMERGE);
		__kfree_skb(skb1);
	}

add_sack:
	if (tcp_is_sack(tp))
		tcp_sack_new_ofo_skb(sk, seq, end_seq);
end:
	if (skb) {
		tcp_grow_window(sk, skb);
		skb_set_owner_r(skb, sk);
	}
}

static int __must_check tcp_queue_rcv(struct sock *sk, struct sk_buff *skb, int hdrlen,
		  bool *fragstolen)
{
	int eaten;
	struct sk_buff *tail = skb_peek_tail(&sk->sk_receive_queue);

	__skb_pull(skb, hdrlen);
	eaten = (tail &&
		 tcp_try_coalesce(sk, tail, skb, fragstolen)) ? 1 : 0;
	tcp_sk(sk)->rcv_nxt = TCP_SKB_CB(skb)->end_seq;
	if (!eaten) {
		__skb_queue_tail(&sk->sk_receive_queue, skb);
		skb_set_owner_r(skb, sk);
	}
	return eaten;
}

int tcp_send_rcvq(struct sock *sk, struct msghdr *msg, size_t size)
{
	struct sk_buff *skb;
	int err = -ENOMEM;
	int data_len = 0;
	bool fragstolen;

	if (size == 0)
		return 0;

	if (size > PAGE_SIZE) {
		int npages = min_t(size_t, size >> PAGE_SHIFT, MAX_SKB_FRAGS);

		data_len = npages << PAGE_SHIFT;
		size = data_len + (size & ~PAGE_MASK);
	}
	skb = alloc_skb_with_frags(size - data_len, data_len,
				   PAGE_ALLOC_COSTLY_ORDER,
				   &err, sk->sk_allocation);
	if (!skb)
		goto err;

	skb_put(skb, size - data_len);
	skb->data_len = data_len;
	skb->len = size;

	if (tcp_try_rmem_schedule(sk, skb, skb->truesize))
		goto err_free;

	err = skb_copy_datagram_iovec(skb, 0, msg->msg_iov, size);
	if (err)
		goto err_free;

	TCP_SKB_CB(skb)->seq = tcp_sk(sk)->rcv_nxt;
	TCP_SKB_CB(skb)->end_seq = TCP_SKB_CB(skb)->seq + size;
	TCP_SKB_CB(skb)->ack_seq = tcp_sk(sk)->snd_una - 1;

	if (tcp_queue_rcv(sk, skb, 0, &fragstolen)) {
		WARN_ON_ONCE(fragstolen); /* should not happen */
		__kfree_skb(skb);
	}
	return size;

err_free:
	kfree_skb(skb);
err:
	return err;

}

static void tcp_data_queue(struct sock *sk, struct sk_buff *skb)
{
	struct tcp_sock *tp = tcp_sk(sk);
	int eaten = -1;
	bool fragstolen = false;

	if (TCP_SKB_CB(skb)->seq == TCP_SKB_CB(skb)->end_seq)
		goto drop;

	skb_dst_drop(skb);
	__skb_pull(skb, tcp_hdr(skb)->doff * 4);

	tcp_ecn_accept_cwr(tp, skb);

	tp->rx_opt.dsack = 0;

	/*  Queue data for delivery to the user.
	 *  Packets in sequence go to the receive queue.
	 *  Out of sequence packets to the out_of_order_queue.
	 */
	if (TCP_SKB_CB(skb)->seq == tp->rcv_nxt) {
		if (tcp_receive_window(tp) == 0)
			goto out_of_window;

		/* Ok. In sequence. In window. */
		if (tp->ucopy.task == current &&
		    tp->copied_seq == tp->rcv_nxt && tp->ucopy.len &&
		    sock_owned_by_user(sk) && !tp->urg_data) {
			int chunk = min_t(unsigned int, skb->len,
					  tp->ucopy.len);

			__set_current_state(TASK_RUNNING);

			local_bh_enable();
			if (!skb_copy_datagram_iovec(skb, 0, tp->ucopy.iov, chunk)) {
				tp->ucopy.len -= chunk;
				tp->copied_seq += chunk;
				eaten = (chunk == skb->len);
				tcp_rcv_space_adjust(sk);
			}
			local_bh_disable();
		}

		if (eaten <= 0) {
queue_and_out:
			if (eaten < 0 &&
			    tcp_try_rmem_schedule(sk, skb, skb->truesize))
				goto drop;

			eaten = tcp_queue_rcv(sk, skb, 0, &fragstolen);
		}
		tp->rcv_nxt = TCP_SKB_CB(skb)->end_seq;
		if (skb->len)
			tcp_event_data_recv(sk, skb);
		if (TCP_SKB_CB(skb)->tcp_flags & TCPHDR_FIN)
			tcp_fin(sk);

		if (!skb_queue_empty(&tp->out_of_order_queue)) {
			tcp_ofo_queue(sk);

			/* RFC2581. 4.2. SHOULD send immediate ACK, when
			 * gap in queue is filled.
			 */
			if (skb_queue_empty(&tp->out_of_order_queue))
				inet_csk(sk)->icsk_ack.pingpong = 0;
		}

		if (tp->rx_opt.num_sacks)
			tcp_sack_remove(tp);

		tcp_fast_path_check(sk);

		if (eaten > 0)
			kfree_skb_partial(skb, fragstolen);
		if (!sock_flag(sk, SOCK_DEAD))
			sk->sk_data_ready(sk);
		return;
	}

	if (!after(TCP_SKB_CB(skb)->end_seq, tp->rcv_nxt)) {
		/* A retransmit, 2nd most common case.  Force an immediate ack. */
		NET_INC_STATS_BH(sock_net(sk), LINUX_MIB_DELAYEDACKLOST);
		tcp_dsack_set(sk, TCP_SKB_CB(skb)->seq, TCP_SKB_CB(skb)->end_seq);

out_of_window:
		tcp_enter_quickack_mode(sk);
		inet_csk_schedule_ack(sk);
drop:
		__kfree_skb(skb);
		return;
	}

	/* Out of window. F.e. zero window probe. */
	if (!before(TCP_SKB_CB(skb)->seq, tp->rcv_nxt + tcp_receive_window(tp)))
		goto out_of_window;

	tcp_enter_quickack_mode(sk);

	if (before(TCP_SKB_CB(skb)->seq, tp->rcv_nxt)) {
		/* Partial packet, seq < rcv_next < end_seq */
		SOCK_DEBUG(sk, "partial packet: rcv_next %X seq %X - %X\n",
			   tp->rcv_nxt, TCP_SKB_CB(skb)->seq,
			   TCP_SKB_CB(skb)->end_seq);

		tcp_dsack_set(sk, TCP_SKB_CB(skb)->seq, tp->rcv_nxt);

		/* If window is closed, drop tail of packet. But after
		 * remembering D-SACK for its head made in previous line.
		 */
		if (!tcp_receive_window(tp))
			goto out_of_window;
		goto queue_and_out;
	}

	tcp_data_queue_ofo(sk, skb);
}

static struct sk_buff *tcp_collapse_one(struct sock *sk, struct sk_buff *skb,
					struct sk_buff_head *list)
{
	struct sk_buff *next = NULL;

	if (!skb_queue_is_last(list, skb))
		next = skb_queue_next(list, skb);

	__skb_unlink(skb, list);
	__kfree_skb(skb);
	NET_INC_STATS_BH(sock_net(sk), LINUX_MIB_TCPRCVCOLLAPSED);

	return next;
}

/* Collapse contiguous sequence of skbs head..tail with
 * sequence numbers start..end.
 *
 * If tail is NULL, this means until the end of the list.
 *
 * Segments with FIN/SYN are not collapsed (only because this
 * simplifies code)
 */
static void
tcp_collapse(struct sock *sk, struct sk_buff_head *list,
	     struct sk_buff *head, struct sk_buff *tail,
	     u32 start, u32 end)
{
	struct sk_buff *skb, *n;
	bool end_of_skbs;

	/* First, check that queue is collapsible and find
	 * the point where collapsing can be useful. */
	skb = head;
restart:
	end_of_skbs = true;
	skb_queue_walk_from_safe(list, skb, n) {
		if (skb == tail)
			break;
		/* No new bits? It is possible on ofo queue. */
		if (!before(start, TCP_SKB_CB(skb)->end_seq)) {
			skb = tcp_collapse_one(sk, skb, list);
			if (!skb)
				break;
			goto restart;
		}

		/* The first skb to collapse is:
		 * - not SYN/FIN and
		 * - bloated or contains data before "start" or
		 *   overlaps to the next one.
		 */
		if (!(TCP_SKB_CB(skb)->tcp_flags & (TCPHDR_SYN | TCPHDR_FIN)) &&
		    (tcp_win_from_space(skb->truesize) > skb->len ||
		     before(TCP_SKB_CB(skb)->seq, start))) {
			end_of_skbs = false;
			break;
		}

		if (!skb_queue_is_last(list, skb)) {
			struct sk_buff *next = skb_queue_next(list, skb);
			if (next != tail &&
			    TCP_SKB_CB(skb)->end_seq != TCP_SKB_CB(next)->seq) {
				end_of_skbs = false;
				break;
			}
		}

		/* Decided to skip this, advance start seq. */
		start = TCP_SKB_CB(skb)->end_seq;
	}
	if (end_of_skbs ||
	    (TCP_SKB_CB(skb)->tcp_flags & (TCPHDR_SYN | TCPHDR_FIN)))
		return;

	while (before(start, end)) {
		int copy = min_t(int, SKB_MAX_ORDER(0, 0), end - start);
		struct sk_buff *nskb;

		nskb = alloc_skb(copy, GFP_ATOMIC);
		if (!nskb)
			return;

		memcpy(nskb->cb, skb->cb, sizeof(skb->cb));
		TCP_SKB_CB(nskb)->seq = TCP_SKB_CB(nskb)->end_seq = start;
		__skb_queue_before(list, skb, nskb);
		skb_set_owner_r(nskb, sk);

		/* Copy data, releasing collapsed skbs. */
		while (copy > 0) {
			int offset = start - TCP_SKB_CB(skb)->seq;
			int size = TCP_SKB_CB(skb)->end_seq - start;

			BUG_ON(offset < 0);
			if (size > 0) {
				size = min(copy, size);
				if (skb_copy_bits(skb, offset, skb_put(nskb, size), size))
					BUG();
				TCP_SKB_CB(nskb)->end_seq += size;
				copy -= size;
				start += size;
			}
			if (!before(start, TCP_SKB_CB(skb)->end_seq)) {
				skb = tcp_collapse_one(sk, skb, list);
				if (!skb ||
				    skb == tail ||
				    (TCP_SKB_CB(skb)->tcp_flags & (TCPHDR_SYN | TCPHDR_FIN)))
					return;
			}
		}
	}
}

/* Collapse ofo queue. Algorithm: select contiguous sequence of skbs
 * and tcp_collapse() them until all the queue is collapsed.
 */
static void tcp_collapse_ofo_queue(struct sock *sk)
{
	struct tcp_sock *tp = tcp_sk(sk);
	struct sk_buff *skb = skb_peek(&tp->out_of_order_queue);
	struct sk_buff *head;
	u32 start, end;

	if (skb == NULL)
		return;

	start = TCP_SKB_CB(skb)->seq;
	end = TCP_SKB_CB(skb)->end_seq;
	head = skb;

	for (;;) {
		struct sk_buff *next = NULL;

		if (!skb_queue_is_last(&tp->out_of_order_queue, skb))
			next = skb_queue_next(&tp->out_of_order_queue, skb);
		skb = next;

		/* Segment is terminated when we see gap or when
		 * we are at the end of all the queue. */
		if (!skb ||
		    after(TCP_SKB_CB(skb)->seq, end) ||
		    before(TCP_SKB_CB(skb)->end_seq, start)) {
			tcp_collapse(sk, &tp->out_of_order_queue,
				     head, skb, start, end);
			head = skb;
			if (!skb)
				break;
			/* Start new segment */
			start = TCP_SKB_CB(skb)->seq;
			end = TCP_SKB_CB(skb)->end_seq;
		} else {
			if (before(TCP_SKB_CB(skb)->seq, start))
				start = TCP_SKB_CB(skb)->seq;
			if (after(TCP_SKB_CB(skb)->end_seq, end))
				end = TCP_SKB_CB(skb)->end_seq;
		}
	}
}

/*
 * Purge the out-of-order queue.
 * Return true if queue was pruned.
 */
static bool tcp_prune_ofo_queue(struct sock *sk)
{
	struct tcp_sock *tp = tcp_sk(sk);
	bool res = false;

	if (!skb_queue_empty(&tp->out_of_order_queue)) {
		NET_INC_STATS_BH(sock_net(sk), LINUX_MIB_OFOPRUNED);
		__skb_queue_purge(&tp->out_of_order_queue);

		/* Reset SACK state.  A conforming SACK implementation will
		 * do the same at a timeout based retransmit.  When a connection
		 * is in a sad state like this, we care only about integrity
		 * of the connection not performance.
		 */
		if (tp->rx_opt.sack_ok)
			tcp_sack_reset(&tp->rx_opt);
		sk_mem_reclaim(sk);
		res = true;
	}
	return res;
}

/* Reduce allocated memory if we can, trying to get
 * the socket within its memory limits again.
 *
 * Return less than zero if we should start dropping frames
 * until the socket owning process reads some of the data
 * to stabilize the situation.
 */
static int tcp_prune_queue(struct sock *sk)
{
	struct tcp_sock *tp = tcp_sk(sk);

	SOCK_DEBUG(sk, "prune_queue: c=%x\n", tp->copied_seq);

	NET_INC_STATS_BH(sock_net(sk), LINUX_MIB_PRUNECALLED);

	if (atomic_read(&sk->sk_rmem_alloc) >= sk->sk_rcvbuf)
		tcp_clamp_window(sk);
	else if (sk_under_memory_pressure(sk))
		tp->rcv_ssthresh = min(tp->rcv_ssthresh, 4U * tp->advmss);

	tcp_collapse_ofo_queue(sk);
	if (!skb_queue_empty(&sk->sk_receive_queue))
		tcp_collapse(sk, &sk->sk_receive_queue,
			     skb_peek(&sk->sk_receive_queue),
			     NULL,
			     tp->copied_seq, tp->rcv_nxt);
	sk_mem_reclaim(sk);

	if (atomic_read(&sk->sk_rmem_alloc) <= sk->sk_rcvbuf)
		return 0;

	/* Collapsing did not help, destructive actions follow.
	 * This must not ever occur. */

	tcp_prune_ofo_queue(sk);

	if (atomic_read(&sk->sk_rmem_alloc) <= sk->sk_rcvbuf)
		return 0;

	/* If we are really being abused, tell the caller to silently
	 * drop receive data on the floor.  It will get retransmitted
	 * and hopefully then we'll have sufficient space.
	 */
	NET_INC_STATS_BH(sock_net(sk), LINUX_MIB_RCVPRUNED);

	/* Massive buffer overcommit. */
	tp->pred_flags = 0;
	return -1;
}

static bool tcp_should_expand_sndbuf(const struct sock *sk)
{
	const struct tcp_sock *tp = tcp_sk(sk);

	/* If the user specified a specific send buffer setting, do
	 * not modify it.
	 */
	if (sk->sk_userlocks & SOCK_SNDBUF_LOCK)
		return false;

	/* If we are under global TCP memory pressure, do not expand.  */
	if (sk_under_memory_pressure(sk))
		return false;

	/* If we are under soft global TCP memory pressure, do not expand.  */
	if (sk_memory_allocated(sk) >= sk_prot_mem_limits(sk, 0))
		return false;

	/* If we filled the congestion window, do not expand.  */
	if (tp->packets_out >= tp->snd_cwnd)
		return false;

	return true;
}

/* When incoming ACK allowed to free some skb from write_queue,
 * we remember this event in flag SOCK_QUEUE_SHRUNK and wake up socket
 * on the exit from tcp input handler.
 *
 * PROBLEM: sndbuf expansion does not work well with largesend.
 */
static void tcp_new_space(struct sock *sk)
{
	struct tcp_sock *tp = tcp_sk(sk);

	if (tcp_should_expand_sndbuf(sk)) {
		tcp_sndbuf_expand(sk);
		tp->snd_cwnd_stamp = tcp_time_stamp;
	}

	sk->sk_write_space(sk);
}

static void tcp_check_space(struct sock *sk)
{
	if (sock_flag(sk, SOCK_QUEUE_SHRUNK)) {
		sock_reset_flag(sk, SOCK_QUEUE_SHRUNK);
		if (sk->sk_socket &&
		    test_bit(SOCK_NOSPACE, &sk->sk_socket->flags))
			tcp_new_space(sk);
	}
}

static inline void tcp_data_snd_check(struct sock *sk)
{
	tcp_push_pending_frames(sk);
	tcp_check_space(sk);
}

/*
 * Check if sending an ack is needed.
 */
static void __tcp_ack_snd_check(struct sock *sk, int ofo_possible)
{
	struct tcp_sock *tp = tcp_sk(sk);

	    /* More than one full frame received... */
	if (((tp->rcv_nxt - tp->rcv_wup) > (inet_csk(sk)->icsk_ack.rcv_mss) *
					sysctl_tcp_delack_seg &&
	     /* ... and right edge of window advances far enough.
	      * (tcp_recvmsg() will send ACK otherwise). Or...
	      */
	     __tcp_select_window(sk) >= tp->rcv_wnd) ||
	    /* We ACK each frame or... */
	    tcp_in_quickack_mode(sk) ||
	    /* We have out of order data. */
	    (ofo_possible && skb_peek(&tp->out_of_order_queue))) {
		/* Then ack it now */
		tcp_send_ack(sk);
	} else {
		/* Else, send delayed ack. */
		tcp_send_delayed_ack(sk);
	}
}

static inline void tcp_ack_snd_check(struct sock *sk)
{
	if (!inet_csk_ack_scheduled(sk)) {
		/* We sent a data segment already. */
		return;
	}
	__tcp_ack_snd_check(sk, 1);
}

/*
 *	This routine is only called when we have urgent data
 *	signaled. Its the 'slow' part of tcp_urg. It could be
 *	moved inline now as tcp_urg is only called from one
 *	place. We handle URGent data wrong. We have to - as
 *	BSD still doesn't use the correction from RFC961.
 *	For 1003.1g we should support a new option TCP_STDURG to permit
 *	either form (or just set the sysctl tcp_stdurg).
 */

static void tcp_check_urg(struct sock *sk, const struct tcphdr *th)
{
	struct tcp_sock *tp = tcp_sk(sk);
	u32 ptr = ntohs(th->urg_ptr);

	if (ptr && !sysctl_tcp_stdurg)
		ptr--;
	ptr += ntohl(th->seq);

	/* Ignore urgent data that we've already seen and read. */
	if (after(tp->copied_seq, ptr))
		return;

	/* Do not replay urg ptr.
	 *
	 * NOTE: interesting situation not covered by specs.
	 * Misbehaving sender may send urg ptr, pointing to segment,
	 * which we already have in ofo queue. We are not able to fetch
	 * such data and will stay in TCP_URG_NOTYET until will be eaten
	 * by recvmsg(). Seems, we are not obliged to handle such wicked
	 * situations. But it is worth to think about possibility of some
	 * DoSes using some hypothetical application level deadlock.
	 */
	if (before(ptr, tp->rcv_nxt))
		return;

	/* Do we already have a newer (or duplicate) urgent pointer? */
	if (tp->urg_data && !after(ptr, tp->urg_seq))
		return;

	/* Tell the world about our new urgent pointer. */
	sk_send_sigurg(sk);

	/* We may be adding urgent data when the last byte read was
	 * urgent. To do this requires some care. We cannot just ignore
	 * tp->copied_seq since we would read the last urgent byte again
	 * as data, nor can we alter copied_seq until this data arrives
	 * or we break the semantics of SIOCATMARK (and thus sockatmark())
	 *
	 * NOTE. Double Dutch. Rendering to plain English: author of comment
	 * above did something sort of 	send("A", MSG_OOB); send("B", MSG_OOB);
	 * and expect that both A and B disappear from stream. This is _wrong_.
	 * Though this happens in BSD with high probability, this is occasional.
	 * Any application relying on this is buggy. Note also, that fix "works"
	 * only in this artificial test. Insert some normal data between A and B and we will
	 * decline of BSD again. Verdict: it is better to remove to trap
	 * buggy users.
	 */
	if (tp->urg_seq == tp->copied_seq && tp->urg_data &&
	    !sock_flag(sk, SOCK_URGINLINE) && tp->copied_seq != tp->rcv_nxt) {
		struct sk_buff *skb = skb_peek(&sk->sk_receive_queue);
		tp->copied_seq++;
		if (skb && !before(tp->copied_seq, TCP_SKB_CB(skb)->end_seq)) {
			__skb_unlink(skb, &sk->sk_receive_queue);
			__kfree_skb(skb);
		}
	}

	tp->urg_data = TCP_URG_NOTYET;
	tp->urg_seq = ptr;

	/* Disable header prediction. */
	tp->pred_flags = 0;
}

/* This is the 'fast' part of urgent handling. */
static void tcp_urg(struct sock *sk, struct sk_buff *skb, const struct tcphdr *th)
{
	struct tcp_sock *tp = tcp_sk(sk);

	/* Check if we get a new urgent pointer - normally not. */
	if (th->urg)
		tcp_check_urg(sk, th);

	/* Do we wait for any urgent data? - normally not... */
	if (tp->urg_data == TCP_URG_NOTYET) {
		u32 ptr = tp->urg_seq - ntohl(th->seq) + (th->doff * 4) -
			  th->syn;

		/* Is the urgent pointer pointing into this packet? */
		if (ptr < skb->len) {
			u8 tmp;
			if (skb_copy_bits(skb, ptr, &tmp, 1))
				BUG();
			tp->urg_data = TCP_URG_VALID | tmp;
			if (!sock_flag(sk, SOCK_DEAD))
				sk->sk_data_ready(sk);
		}
	}
}

static int tcp_copy_to_iovec(struct sock *sk, struct sk_buff *skb, int hlen)
{
	struct tcp_sock *tp = tcp_sk(sk);
	int chunk = skb->len - hlen;
	int err;

	local_bh_enable();
	if (skb_csum_unnecessary(skb))
		err = skb_copy_datagram_iovec(skb, hlen, tp->ucopy.iov, chunk);
	else
		err = skb_copy_and_csum_datagram_iovec(skb, hlen,
						       tp->ucopy.iov);

	if (!err) {
		tp->ucopy.len -= chunk;
		tp->copied_seq += chunk;
		tcp_rcv_space_adjust(sk);
	}

	local_bh_disable();
	return err;
}

static __sum16 __tcp_checksum_complete_user(struct sock *sk,
					    struct sk_buff *skb)
{
	__sum16 result;

	if (sock_owned_by_user(sk)) {
		local_bh_enable();
		result = __tcp_checksum_complete(skb);
		local_bh_disable();
	} else {
		result = __tcp_checksum_complete(skb);
	}
	return result;
}

static inline bool tcp_checksum_complete_user(struct sock *sk,
					     struct sk_buff *skb)
{
	return !skb_csum_unnecessary(skb) &&
	       __tcp_checksum_complete_user(sk, skb);
}

/* Does PAWS and seqno based validation of an incoming segment, flags will
 * play significant role here.
 */
static bool tcp_validate_incoming(struct sock *sk, struct sk_buff *skb,
				  const struct tcphdr *th, int syn_inerr)
{
	struct tcp_sock *tp = tcp_sk(sk);

	/* RFC1323: H1. Apply PAWS check first. */
	if (tcp_fast_parse_options(skb, th, tp) && tp->rx_opt.saw_tstamp &&
	    tcp_paws_discard(sk, skb)) {
		if (!th->rst) {
			NET_INC_STATS_BH(sock_net(sk), LINUX_MIB_PAWSESTABREJECTED);
			tcp_send_dupack(sk, skb);
			goto discard;
		}
		/* Reset is accepted even if it did not pass PAWS. */
	}

	/* Step 1: check sequence number */
	if (!tcp_sequence(tp, TCP_SKB_CB(skb)->seq, TCP_SKB_CB(skb)->end_seq)) {
		/* RFC793, page 37: "In all states except SYN-SENT, all reset
		 * (RST) segments are validated by checking their SEQ-fields."
		 * And page 69: "If an incoming segment is not acceptable,
		 * an acknowledgment should be sent in reply (unless the RST
		 * bit is set, if so drop the segment and return)".
		 */
		if (!th->rst) {
			if (th->syn)
				goto syn_challenge;
			tcp_send_dupack(sk, skb);
		}
		goto discard;
	}

	/* Step 2: check RST bit */
	if (th->rst) {
		/* RFC 5961 3.2 :
		 * If sequence number exactly matches RCV.NXT, then
		 *     RESET the connection
		 * else
		 *     Send a challenge ACK
		 */
		if (TCP_SKB_CB(skb)->seq == tp->rcv_nxt)
			tcp_reset(sk);
		else
			tcp_send_challenge_ack(sk);
		goto discard;
	}

	/* step 3: check security and precedence [ignored] */

	/* step 4: Check for a SYN
	 * RFC 5691 4.2 : Send a challenge ack
	 */
	if (th->syn) {
syn_challenge:
		if (syn_inerr)
			TCP_INC_STATS_BH(sock_net(sk), TCP_MIB_INERRS);
		NET_INC_STATS_BH(sock_net(sk), LINUX_MIB_TCPSYNCHALLENGE);
		tcp_send_challenge_ack(sk);
		goto discard;
	}

	return true;

discard:
	__kfree_skb(skb);
	return false;
}

/*
 *	TCP receive function for the ESTABLISHED state.
 *
 *	It is split into a fast path and a slow path. The fast path is
 * 	disabled when:
 *	- A zero window was announced from us - zero window probing
 *        is only handled properly in the slow path.
 *	- Out of order segments arrived.
 *	- Urgent data is expected.
 *	- There is no buffer space left
 *	- Unexpected TCP flags/window values/header lengths are received
 *	  (detected by checking the TCP header against pred_flags)
 *	- Data is sent in both directions. Fast path only supports pure senders
 *	  or pure receivers (this means either the sequence number or the ack
 *	  value must stay constant)
 *	- Unexpected TCP option.
 *
 *	When these conditions are not satisfied it drops into a standard
 *	receive procedure patterned after RFC793 to handle all cases.
 *	The first three cases are guaranteed by proper pred_flags setting,
 *	the rest is checked inline. Fast processing is turned on in
 *	tcp_data_queue when everything is OK.
 */
void tcp_rcv_established(struct sock *sk, struct sk_buff *skb,
			 const struct tcphdr *th, unsigned int len)
{
	struct tcp_sock *tp = tcp_sk(sk);

	if (unlikely(sk->sk_rx_dst == NULL))
		inet_csk(sk)->icsk_af_ops->sk_rx_dst_set(sk, skb);
	/*
	 *	Header prediction.
	 *	The code loosely follows the one in the famous
	 *	"30 instruction TCP receive" Van Jacobson mail.
	 *
	 *	Van's trick is to deposit buffers into socket queue
	 *	on a device interrupt, to call tcp_recv function
	 *	on the receive process context and checksum and copy
	 *	the buffer to user space. smart...
	 *
	 *	Our current scheme is not silly either but we take the
	 *	extra cost of the net_bh soft interrupt processing...
	 *	We do checksum and copy also but from device to kernel.
	 */

	tp->rx_opt.saw_tstamp = 0;

	/*	pred_flags is 0xS?10 << 16 + snd_wnd
	 *	if header_prediction is to be made
	 *	'S' will always be tp->tcp_header_len >> 2
	 *	'?' will be 0 for the fast path, otherwise pred_flags is 0 to
	 *  turn it off	(when there are holes in the receive
	 *	 space for instance)
	 *	PSH flag is ignored.
	 */

	if ((tcp_flag_word(th) & TCP_HP_BITS) == tp->pred_flags &&
	    TCP_SKB_CB(skb)->seq == tp->rcv_nxt &&
	    !after(TCP_SKB_CB(skb)->ack_seq, tp->snd_nxt)) {
		int tcp_header_len = tp->tcp_header_len;

		/* Timestamp header prediction: tcp_header_len
		 * is automatically equal to th->doff*4 due to pred_flags
		 * match.
		 */

		/* Check timestamp */
		if (tcp_header_len == sizeof(struct tcphdr) + TCPOLEN_TSTAMP_ALIGNED) {
			/* No? Slow path! */
			if (!tcp_parse_aligned_timestamp(tp, th))
				goto slow_path;

			/* If PAWS failed, check it more carefully in slow path */
			if ((s32)(tp->rx_opt.rcv_tsval - tp->rx_opt.ts_recent) < 0)
				goto slow_path;

			/* DO NOT update ts_recent here, if checksum fails
			 * and timestamp was corrupted part, it will result
			 * in a hung connection since we will drop all
			 * future packets due to the PAWS test.
			 */
		}

		if (len <= tcp_header_len) {
			/* Bulk data transfer: sender */
			if (len == tcp_header_len) {
				/* Predicted packet is in window by definition.
				 * seq == rcv_nxt and rcv_wup <= rcv_nxt.
				 * Hence, check seq<=rcv_wup reduces to:
				 */
				if (tcp_header_len ==
				    (sizeof(struct tcphdr) + TCPOLEN_TSTAMP_ALIGNED) &&
				    tp->rcv_nxt == tp->rcv_wup)
					tcp_store_ts_recent(tp);

				/* We know that such packets are checksummed
				 * on entry.
				 */
				tcp_ack(sk, skb, 0);
				__kfree_skb(skb);
				tcp_data_snd_check(sk);
				return;
			} else { /* Header too small */
				TCP_INC_STATS_BH(sock_net(sk), TCP_MIB_INERRS);
				goto discard;
			}
		} else {
			int eaten = 0;
			bool fragstolen = false;

			if (tp->ucopy.task == current &&
			    tp->copied_seq == tp->rcv_nxt &&
			    len - tcp_header_len <= tp->ucopy.len &&
			    sock_owned_by_user(sk)) {
				__set_current_state(TASK_RUNNING);

				if (!tcp_copy_to_iovec(sk, skb, tcp_header_len)) {
					/* Predicted packet is in window by definition.
					 * seq == rcv_nxt and rcv_wup <= rcv_nxt.
					 * Hence, check seq<=rcv_wup reduces to:
					 */
					if (tcp_header_len ==
					    (sizeof(struct tcphdr) +
					     TCPOLEN_TSTAMP_ALIGNED) &&
					    tp->rcv_nxt == tp->rcv_wup)
						tcp_store_ts_recent(tp);

					tcp_rcv_rtt_measure_ts(sk, skb);

					__skb_pull(skb, tcp_header_len);
					tp->rcv_nxt = TCP_SKB_CB(skb)->end_seq;
					NET_INC_STATS_BH(sock_net(sk), LINUX_MIB_TCPHPHITSTOUSER);
					eaten = 1;
				}
			}
			if (!eaten) {
				if (tcp_checksum_complete_user(sk, skb))
					goto csum_error;

				if ((int)skb->truesize > sk->sk_forward_alloc)
					goto step5;

				/* Predicted packet is in window by definition.
				 * seq == rcv_nxt and rcv_wup <= rcv_nxt.
				 * Hence, check seq<=rcv_wup reduces to:
				 */
				if (tcp_header_len ==
				    (sizeof(struct tcphdr) + TCPOLEN_TSTAMP_ALIGNED) &&
				    tp->rcv_nxt == tp->rcv_wup)
					tcp_store_ts_recent(tp);

				tcp_rcv_rtt_measure_ts(sk, skb);

				NET_INC_STATS_BH(sock_net(sk), LINUX_MIB_TCPHPHITS);

				/* Bulk data transfer: receiver */
				eaten = tcp_queue_rcv(sk, skb, tcp_header_len,
						      &fragstolen);
			}

			tcp_event_data_recv(sk, skb);

			if (TCP_SKB_CB(skb)->ack_seq != tp->snd_una) {
				/* Well, only one small jumplet in fast path... */
				tcp_ack(sk, skb, FLAG_DATA);
				tcp_data_snd_check(sk);
				if (!inet_csk_ack_scheduled(sk))
					goto no_ack;
			}

			__tcp_ack_snd_check(sk, 0);
no_ack:
			if (eaten)
				kfree_skb_partial(skb, fragstolen);
			sk->sk_data_ready(sk);
			return;
		}
	}

slow_path:
	if (len < (th->doff << 2) || tcp_checksum_complete_user(sk, skb))
		goto csum_error;

	if (!th->ack && !th->rst && !th->syn)
		goto discard;

	/*
	 *	Standard slow path.
	 */

	if (!tcp_validate_incoming(sk, skb, th, 1))
		return;

step5:
	if (tcp_ack(sk, skb, FLAG_SLOWPATH | FLAG_UPDATE_TS_RECENT) < 0)
		goto discard;

	tcp_rcv_rtt_measure_ts(sk, skb);

	/* Process urgent data. */
	tcp_urg(sk, skb, th);

	/* step 7: process the segment text */
	tcp_data_queue(sk, skb);

	tcp_data_snd_check(sk);
	tcp_ack_snd_check(sk);
	return;

csum_error:
	TCP_INC_STATS_BH(sock_net(sk), TCP_MIB_CSUMERRORS);
	TCP_INC_STATS_BH(sock_net(sk), TCP_MIB_INERRS);

discard:
	__kfree_skb(skb);
}
EXPORT_SYMBOL(tcp_rcv_established);

void tcp_finish_connect(struct sock *sk, struct sk_buff *skb)
{
	struct tcp_sock *tp = tcp_sk(sk);
	struct inet_connection_sock *icsk = inet_csk(sk);

	tcp_set_state(sk, TCP_ESTABLISHED);
	icsk->icsk_ack.lrcvtime = tcp_time_stamp;

	if (skb != NULL) {
		icsk->icsk_af_ops->sk_rx_dst_set(sk, skb);
		security_inet_conn_established(sk, skb);
	}

	/* Make sure socket is routed, for correct metrics.  */
	icsk->icsk_af_ops->rebuild_header(sk);

	tcp_init_metrics(sk);

	tcp_init_congestion_control(sk);

	/* Prevent spurious tcp_cwnd_restart() on first data
	 * packet.
	 */
	tp->lsndtime = tcp_time_stamp;

	tcp_init_buffer_space(sk);

	if (sock_flag(sk, SOCK_KEEPOPEN))
		inet_csk_reset_keepalive_timer(sk, keepalive_time_when(tp));

	if (!tp->rx_opt.snd_wscale)
		__tcp_fast_path_on(tp, tp->snd_wnd);
	else
		tp->pred_flags = 0;

	if (!sock_flag(sk, SOCK_DEAD)) {
		sk->sk_state_change(sk);
		sk_wake_async(sk, SOCK_WAKE_IO, POLL_OUT);
	}
}

static bool tcp_rcv_fastopen_synack(struct sock *sk, struct sk_buff *synack,
				    struct tcp_fastopen_cookie *cookie)
{
	struct tcp_sock *tp = tcp_sk(sk);
	struct sk_buff *data = tp->syn_data ? tcp_write_queue_head(sk) : NULL;
	u16 mss = tp->rx_opt.mss_clamp;
	bool syn_drop;

	if (mss == tp->rx_opt.user_mss) {
		struct tcp_options_received opt;

		/* Get original SYNACK MSS value if user MSS sets mss_clamp */
		tcp_clear_options(&opt);
		opt.user_mss = opt.mss_clamp = 0;
		tcp_parse_options(synack, &opt, 0, NULL);
		mss = opt.mss_clamp;
	}

	if (!tp->syn_fastopen)  /* Ignore an unsolicited cookie */
		cookie->len = -1;

	/* The SYN-ACK neither has cookie nor acknowledges the data. Presumably
	 * the remote receives only the retransmitted (regular) SYNs: either
	 * the original SYN-data or the corresponding SYN-ACK is lost.
	 */
	syn_drop = (cookie->len <= 0 && data && tp->total_retrans);

	tcp_fastopen_cache_set(sk, mss, cookie, syn_drop);

	if (data) { /* Retransmit unacked data in SYN */
		tcp_for_write_queue_from(data, sk) {
			if (data == tcp_send_head(sk) ||
			    __tcp_retransmit_skb(sk, data))
				break;
		}
		tcp_rearm_rto(sk);
		NET_INC_STATS_BH(sock_net(sk), LINUX_MIB_TCPFASTOPENACTIVEFAIL);
		return true;
	}
	tp->syn_data_acked = tp->syn_data;
	if (tp->syn_data_acked)
		NET_INC_STATS_BH(sock_net(sk), LINUX_MIB_TCPFASTOPENACTIVE);
	return false;
}

static int tcp_rcv_synsent_state_process(struct sock *sk, struct sk_buff *skb,
					 const struct tcphdr *th, unsigned int len)
{
	struct inet_connection_sock *icsk = inet_csk(sk);
	struct tcp_sock *tp = tcp_sk(sk);
	struct tcp_fastopen_cookie foc = { .len = -1 };
	int saved_clamp = tp->rx_opt.mss_clamp;

	tcp_parse_options(skb, &tp->rx_opt, 0, &foc);
	if (tp->rx_opt.saw_tstamp && tp->rx_opt.rcv_tsecr)
		tp->rx_opt.rcv_tsecr -= tp->tsoffset;

	if (th->ack) {
		/* rfc793:
		 * "If the state is SYN-SENT then
		 *    first check the ACK bit
		 *      If the ACK bit is set
		 *	  If SEG.ACK =< ISS, or SEG.ACK > SND.NXT, send
		 *        a reset (unless the RST bit is set, if so drop
		 *        the segment and return)"
		 */
		if (!after(TCP_SKB_CB(skb)->ack_seq, tp->snd_una) ||
		    after(TCP_SKB_CB(skb)->ack_seq, tp->snd_nxt))
			goto reset_and_undo;

		if (tp->rx_opt.saw_tstamp && tp->rx_opt.rcv_tsecr &&
		    !between(tp->rx_opt.rcv_tsecr, tp->retrans_stamp,
			     tcp_time_stamp)) {
			NET_INC_STATS_BH(sock_net(sk), LINUX_MIB_PAWSACTIVEREJECTED);
			goto reset_and_undo;
		}

		/* Now ACK is acceptable.
		 *
		 * "If the RST bit is set
		 *    If the ACK was acceptable then signal the user "error:
		 *    connection reset", drop the segment, enter CLOSED state,
		 *    delete TCB, and return."
		 */

		if (th->rst) {
			tcp_reset(sk);
			goto discard;
		}

		/* rfc793:
		 *   "fifth, if neither of the SYN or RST bits is set then
		 *    drop the segment and return."
		 *
		 *    See note below!
		 *                                        --ANK(990513)
		 */
		if (!th->syn)
			goto discard_and_undo;

		/* rfc793:
		 *   "If the SYN bit is on ...
		 *    are acceptable then ...
		 *    (our SYN has been ACKed), change the connection
		 *    state to ESTABLISHED..."
		 */

		tcp_ecn_rcv_synack(tp, th);

		tcp_init_wl(tp, TCP_SKB_CB(skb)->seq);
		tcp_ack(sk, skb, FLAG_SLOWPATH);

		/* Ok.. it's good. Set up sequence numbers and
		 * move to established.
		 */
		tp->rcv_nxt = TCP_SKB_CB(skb)->seq + 1;
		tp->rcv_wup = TCP_SKB_CB(skb)->seq + 1;

		/* RFC1323: The window in SYN & SYN/ACK segments is
		 * never scaled.
		 */
		tp->snd_wnd = ntohs(th->window);

		if (!tp->rx_opt.wscale_ok) {
			tp->rx_opt.snd_wscale = tp->rx_opt.rcv_wscale = 0;
			tp->window_clamp = min(tp->window_clamp, 65535U);
		}

		if (tp->rx_opt.saw_tstamp) {
			tp->rx_opt.tstamp_ok	   = 1;
			tp->tcp_header_len =
				sizeof(struct tcphdr) + TCPOLEN_TSTAMP_ALIGNED;
			tp->advmss	    -= TCPOLEN_TSTAMP_ALIGNED;
			tcp_store_ts_recent(tp);
		} else {
			tp->tcp_header_len = sizeof(struct tcphdr);
		}

		if (tcp_is_sack(tp) && sysctl_tcp_fack)
			tcp_enable_fack(tp);

		tcp_mtup_init(sk);
		tcp_sync_mss(sk, icsk->icsk_pmtu_cookie);
		tcp_initialize_rcv_mss(sk);

		/* Remember, tcp_poll() does not lock socket!
		 * Change state from SYN-SENT only after copied_seq
		 * is initialized. */
		tp->copied_seq = tp->rcv_nxt;

		smp_mb();

		tcp_finish_connect(sk, skb);

		if ((tp->syn_fastopen || tp->syn_data) &&
		    tcp_rcv_fastopen_synack(sk, skb, &foc))
			return -1;

		if (sk->sk_write_pending ||
		    icsk->icsk_accept_queue.rskq_defer_accept ||
		    icsk->icsk_ack.pingpong) {
			/* Save one ACK. Data will be ready after
			 * several ticks, if write_pending is set.
			 *
			 * It may be deleted, but with this feature tcpdumps
			 * look so _wonderfully_ clever, that I was not able
			 * to stand against the temptation 8)     --ANK
			 */
			inet_csk_schedule_ack(sk);
			tcp_enter_quickack_mode(sk);
			inet_csk_reset_xmit_timer(sk, ICSK_TIME_DACK,
						  TCP_DELACK_MAX, TCP_RTO_MAX);

discard:
			__kfree_skb(skb);
			return 0;
		} else {
			tcp_send_ack(sk);
		}
		return -1;
	}

	/* No ACK in the segment */

	if (th->rst) {
		/* rfc793:
		 * "If the RST bit is set
		 *
		 *      Otherwise (no ACK) drop the segment and return."
		 */

		goto discard_and_undo;
	}

	/* PAWS check. */
	if (tp->rx_opt.ts_recent_stamp && tp->rx_opt.saw_tstamp &&
	    tcp_paws_reject(&tp->rx_opt, 0))
		goto discard_and_undo;

	if (th->syn) {
		/* We see SYN without ACK. It is attempt of
		 * simultaneous connect with crossed SYNs.
		 * Particularly, it can be connect to self.
		 */
		tcp_set_state(sk, TCP_SYN_RECV);

		if (tp->rx_opt.saw_tstamp) {
			tp->rx_opt.tstamp_ok = 1;
			tcp_store_ts_recent(tp);
			tp->tcp_header_len =
				sizeof(struct tcphdr) + TCPOLEN_TSTAMP_ALIGNED;
		} else {
			tp->tcp_header_len = sizeof(struct tcphdr);
		}

		tp->rcv_nxt = TCP_SKB_CB(skb)->seq + 1;
		tp->copied_seq = tp->rcv_nxt;
		tp->rcv_wup = TCP_SKB_CB(skb)->seq + 1;

		/* RFC1323: The window in SYN & SYN/ACK segments is
		 * never scaled.
		 */
		tp->snd_wnd    = ntohs(th->window);
		tp->snd_wl1    = TCP_SKB_CB(skb)->seq;
		tp->max_window = tp->snd_wnd;

		tcp_ecn_rcv_syn(tp, th);

		tcp_mtup_init(sk);
		tcp_sync_mss(sk, icsk->icsk_pmtu_cookie);
		tcp_initialize_rcv_mss(sk);

		tcp_send_synack(sk);
#if 0
		/* Note, we could accept data and URG from this segment.
		 * There are no obstacles to make this (except that we must
		 * either change tcp_recvmsg() to prevent it from returning data
		 * before 3WHS completes per RFC793, or employ TCP Fast Open).
		 *
		 * However, if we ignore data in ACKless segments sometimes,
		 * we have no reasons to accept it sometimes.
		 * Also, seems the code doing it in step6 of tcp_rcv_state_process
		 * is not flawless. So, discard packet for sanity.
		 * Uncomment this return to process the data.
		 */
		return -1;
#else
		goto discard;
#endif
	}
	/* "fifth, if neither of the SYN or RST bits is set then
	 * drop the segment and return."
	 */

discard_and_undo:
	tcp_clear_options(&tp->rx_opt);
	tp->rx_opt.mss_clamp = saved_clamp;
	goto discard;

reset_and_undo:
	tcp_clear_options(&tp->rx_opt);
	tp->rx_opt.mss_clamp = saved_clamp;
	return 1;
}

/*
 *	This function implements the receiving procedure of RFC 793 for
 *	all states except ESTABLISHED and TIME_WAIT.
 *	It's called from both tcp_v4_rcv and tcp_v6_rcv and should be
 *	address independent.
 */

int tcp_rcv_state_process(struct sock *sk, struct sk_buff *skb,
			  const struct tcphdr *th, unsigned int len)
{
	struct tcp_sock *tp = tcp_sk(sk);
	struct inet_connection_sock *icsk = inet_csk(sk);
	struct request_sock *req;
	int queued = 0;
	bool acceptable;
	u32 synack_stamp;

	tp->rx_opt.saw_tstamp = 0;

	switch (sk->sk_state) {
	case TCP_CLOSE:
		goto discard;

	case TCP_LISTEN:
		if (th->ack)
			return 1;

		if (th->rst)
			goto discard;

		if (th->syn) {
			if (th->fin)
				goto discard;
			if (icsk->icsk_af_ops->conn_request(sk, skb) < 0)
				return 1;

			/* Now we have several options: In theory there is
			 * nothing else in the frame. KA9Q has an option to
			 * send data with the syn, BSD accepts data with the
			 * syn up to the [to be] advertised window and
			 * Solaris 2.1 gives you a protocol error. For now
			 * we just ignore it, that fits the spec precisely
			 * and avoids incompatibilities. It would be nice in
			 * future to drop through and process the data.
			 *
			 * Now that TTCP is starting to be used we ought to
			 * queue this data.
			 * But, this leaves one open to an easy denial of
			 * service attack, and SYN cookies can't defend
			 * against this problem. So, we drop the data
			 * in the interest of security over speed unless
			 * it's still in use.
			 */
			kfree_skb(skb);
			return 0;
		}
		goto discard;

	case TCP_SYN_SENT:
		queued = tcp_rcv_synsent_state_process(sk, skb, th, len);
		if (queued >= 0)
			return queued;

		/* Do step6 onward by hand. */
		tcp_urg(sk, skb, th);
		__kfree_skb(skb);
		tcp_data_snd_check(sk);
		return 0;
	}

	req = tp->fastopen_rsk;
	if (req != NULL) {
		WARN_ON_ONCE(sk->sk_state != TCP_SYN_RECV &&
		    sk->sk_state != TCP_FIN_WAIT1);

		if (tcp_check_req(sk, skb, req, NULL, true) == NULL)
			goto discard;
	}

	if (!th->ack && !th->rst && !th->syn)
		goto discard;

	if (!tcp_validate_incoming(sk, skb, th, 0))
		return 0;

	/* step 5: check the ACK field */
	acceptable = tcp_ack(sk, skb, FLAG_SLOWPATH |
				      FLAG_UPDATE_TS_RECENT) > 0;

	switch (sk->sk_state) {
	case TCP_SYN_RECV:
		if (!acceptable)
			return 1;

		/* Once we leave TCP_SYN_RECV, we no longer need req
		 * so release it.
		 */
		if (req) {
			synack_stamp = tcp_rsk(req)->snt_synack;
			tp->total_retrans = req->num_retrans;
			reqsk_fastopen_remove(sk, req, false);
		} else {
			synack_stamp = tp->lsndtime;
			/* Make sure socket is routed, for correct metrics. */
			icsk->icsk_af_ops->rebuild_header(sk);
			tcp_init_congestion_control(sk);

			tcp_mtup_init(sk);
			tp->copied_seq = tp->rcv_nxt;
			tcp_init_buffer_space(sk);
		}
		smp_mb();
		tcp_set_state(sk, TCP_ESTABLISHED);
		sk->sk_state_change(sk);

		/* Note, that this wakeup is only for marginal crossed SYN case.
		 * Passively open sockets are not waked up, because
		 * sk->sk_sleep == NULL and sk->sk_socket == NULL.
		 */
		if (sk->sk_socket)
			sk_wake_async(sk, SOCK_WAKE_IO, POLL_OUT);

		tp->snd_una = TCP_SKB_CB(skb)->ack_seq;
		tp->snd_wnd = ntohs(th->window) << tp->rx_opt.snd_wscale;
		tcp_init_wl(tp, TCP_SKB_CB(skb)->seq);
		tcp_synack_rtt_meas(sk, synack_stamp);

		if (tp->rx_opt.tstamp_ok)
			tp->advmss -= TCPOLEN_TSTAMP_ALIGNED;

		if (req) {
			/* Re-arm the timer because data may have been sent out.
			 * This is similar to the regular data transmission case
			 * when new data has just been ack'ed.
			 *
			 * (TFO) - we could try to be more aggressive and
			 * retransmitting any data sooner based on when they
			 * are sent out.
			 */
			tcp_rearm_rto(sk);
		} else
			tcp_init_metrics(sk);

		tcp_update_pacing_rate(sk);

		/* Prevent spurious tcp_cwnd_restart() on first data packet */
		tp->lsndtime = tcp_time_stamp;

		tcp_initialize_rcv_mss(sk);
		tcp_fast_path_on(tp);
		break;

	case TCP_FIN_WAIT1: {
		struct dst_entry *dst;
		int tmo;

		/* If we enter the TCP_FIN_WAIT1 state and we are a
		 * Fast Open socket and this is the first acceptable
		 * ACK we have received, this would have acknowledged
		 * our SYNACK so stop the SYNACK timer.
		 */
		if (req != NULL) {
			/* Return RST if ack_seq is invalid.
			 * Note that RFC793 only says to generate a
			 * DUPACK for it but for TCP Fast Open it seems
			 * better to treat this case like TCP_SYN_RECV
			 * above.
			 */
			if (!acceptable)
				return 1;
			/* We no longer need the request sock. */
			reqsk_fastopen_remove(sk, req, false);
			tcp_rearm_rto(sk);
		}
		if (tp->snd_una != tp->write_seq)
			break;

		tcp_set_state(sk, TCP_FIN_WAIT2);
		sk->sk_shutdown |= SEND_SHUTDOWN;

		dst = __sk_dst_get(sk);
		if (dst)
			dst_confirm(dst);

		if (!sock_flag(sk, SOCK_DEAD)) {
			/* Wake up lingering close() */
			sk->sk_state_change(sk);
			break;
		}

		if (tp->linger2 < 0 ||
		    (TCP_SKB_CB(skb)->end_seq != TCP_SKB_CB(skb)->seq &&
		     after(TCP_SKB_CB(skb)->end_seq - th->fin, tp->rcv_nxt))) {
			tcp_done(sk);
			NET_INC_STATS_BH(sock_net(sk), LINUX_MIB_TCPABORTONDATA);
			return 1;
		}

		tmo = tcp_fin_time(sk);
		if (tmo > TCP_TIMEWAIT_LEN) {
			inet_csk_reset_keepalive_timer(sk, tmo - TCP_TIMEWAIT_LEN);
		} else if (th->fin || sock_owned_by_user(sk)) {
			/* Bad case. We could lose such FIN otherwise.
			 * It is not a big problem, but it looks confusing
			 * and not so rare event. We still can lose it now,
			 * if it spins in bh_lock_sock(), but it is really
			 * marginal case.
			 */
			inet_csk_reset_keepalive_timer(sk, tmo);
		} else {
			tcp_time_wait(sk, TCP_FIN_WAIT2, tmo);
			goto discard;
		}
		break;
	}

	case TCP_CLOSING:
		if (tp->snd_una == tp->write_seq) {
			tcp_time_wait(sk, TCP_TIME_WAIT, 0);
			goto discard;
		}
		break;

	case TCP_LAST_ACK:
		if (tp->snd_una == tp->write_seq) {
			tcp_update_metrics(sk);
			tcp_done(sk);
			goto discard;
		}
		break;
	}

	/* step 6: check the URG bit */
	tcp_urg(sk, skb, th);

	/* step 7: process the segment text */
	switch (sk->sk_state) {
	case TCP_CLOSE_WAIT:
	case TCP_CLOSING:
	case TCP_LAST_ACK:
		if (!before(TCP_SKB_CB(skb)->seq, tp->rcv_nxt))
			break;
	case TCP_FIN_WAIT1:
	case TCP_FIN_WAIT2:
		/* RFC 793 says to queue data in these states,
		 * RFC 1122 says we MUST send a reset.
		 * BSD 4.4 also does reset.
		 */
		if (sk->sk_shutdown & RCV_SHUTDOWN) {
			if (TCP_SKB_CB(skb)->end_seq != TCP_SKB_CB(skb)->seq &&
			    after(TCP_SKB_CB(skb)->end_seq - th->fin, tp->rcv_nxt)) {
				NET_INC_STATS_BH(sock_net(sk), LINUX_MIB_TCPABORTONDATA);
				tcp_reset(sk);
				return 1;
			}
		}
		/* Fall through */
	case TCP_ESTABLISHED:
		tcp_data_queue(sk, skb);
		queued = 1;
		break;
	}

	/* tcp_data could move socket to TIME-WAIT */
	if (sk->sk_state != TCP_CLOSE) {
		tcp_data_snd_check(sk);
		tcp_ack_snd_check(sk);
	}

	if (!queued) {
discard:
		__kfree_skb(skb);
	}
	return 0;
}
EXPORT_SYMBOL(tcp_rcv_state_process);

static inline void pr_drop_req(struct request_sock *req, __u16 port, int family)
{
	struct inet_request_sock *ireq = inet_rsk(req);

	if (family == AF_INET)
		LIMIT_NETDEBUG(KERN_DEBUG pr_fmt("drop open request from %pI4/%u\n"),
			       &ireq->ir_rmt_addr, port);
#if IS_ENABLED(CONFIG_IPV6)
	else if (family == AF_INET6)
		LIMIT_NETDEBUG(KERN_DEBUG pr_fmt("drop open request from %pI6/%u\n"),
			       &ireq->ir_v6_rmt_addr, port);
#endif
}

/* RFC3168 : 6.1.1 SYN packets must not have ECT/ECN bits set
 *
 * If we receive a SYN packet with these bits set, it means a
 * network is playing bad games with TOS bits. In order to
 * avoid possible false congestion notifications, we disable
 * TCP ECN negociation.
 *
 * Exception: tcp_ca wants ECN. This is required for DCTCP
 * congestion control; it requires setting ECT on all packets,
 * including SYN. We inverse the test in this case: If our
 * local socket wants ECN, but peer only set ece/cwr (but not
 * ECT in IP header) its probably a non-DCTCP aware sender.
 */
static void tcp_ecn_create_request(struct request_sock *req,
				   const struct sk_buff *skb,
				   const struct sock *listen_sk)
{
	const struct tcphdr *th = tcp_hdr(skb);
	const struct net *net = sock_net(listen_sk);
	bool th_ecn = th->ece && th->cwr;
	bool ect, need_ecn;

	if (!th_ecn)
		return;

	ect = !INET_ECN_is_not_ect(TCP_SKB_CB(skb)->ip_dsfield);
	need_ecn = tcp_ca_needs_ecn(listen_sk);

	if (!ect && !need_ecn && net->ipv4.sysctl_tcp_ecn)
		inet_rsk(req)->ecn_ok = 1;
	else if (ect && need_ecn)
		inet_rsk(req)->ecn_ok = 1;
}

int tcp_conn_request(struct request_sock_ops *rsk_ops,
		     const struct tcp_request_sock_ops *af_ops,
		     struct sock *sk, struct sk_buff *skb)
{
	struct tcp_options_received tmp_opt;
	struct request_sock *req;
	struct tcp_sock *tp = tcp_sk(sk);
	struct dst_entry *dst = NULL;
	__u32 isn = TCP_SKB_CB(skb)->tcp_tw_isn;
	bool want_cookie = false, fastopen;
	struct flowi fl;
	struct tcp_fastopen_cookie foc = { .len = -1 };
	int err;


	/* TW buckets are converted to open requests without
	 * limitations, they conserve resources and peer is
	 * evidently real one.
	 */
	if ((sysctl_tcp_syncookies == 2 ||
	     inet_csk_reqsk_queue_is_full(sk)) && !isn) {
		want_cookie = tcp_syn_flood_action(sk, skb, rsk_ops->slab_name);
		if (!want_cookie)
			goto drop;
	}


	/* Accept backlog is full. If we have already queued enough
	 * of warm entries in syn queue, drop request. It is better than
	 * clogging syn queue with openreqs with exponentially increasing
	 * timeout.
	 */
	if (sk_acceptq_is_full(sk) && inet_csk_reqsk_queue_young(sk) > 1) {
		NET_INC_STATS_BH(sock_net(sk), LINUX_MIB_LISTENOVERFLOWS);
		goto drop;
	}

	req = inet_reqsk_alloc(rsk_ops);
	if (!req)
		goto drop;

	tcp_rsk(req)->af_specific = af_ops;

	tcp_clear_options(&tmp_opt);
	tmp_opt.mss_clamp = af_ops->mss_clamp;
	tmp_opt.user_mss  = tp->rx_opt.user_mss;
	tcp_parse_options(skb, &tmp_opt, 0, want_cookie ? NULL : &foc);

	if (want_cookie && !tmp_opt.saw_tstamp)
		tcp_clear_options(&tmp_opt);

	tmp_opt.tstamp_ok = tmp_opt.saw_tstamp;
	tcp_openreq_init(req, &tmp_opt, skb, sk);

	af_ops->init_req(req, sk, skb);

	if (security_inet_conn_request(sk, skb, req))
		goto drop_and_free;

	if (!want_cookie || tmp_opt.tstamp_ok)
		tcp_ecn_create_request(req, skb, sk);

	if (want_cookie) {
		isn = cookie_init_sequence(af_ops, sk, skb, &req->mss);
		req->cookie_ts = tmp_opt.tstamp_ok;
	} else if (!isn) {
		/* VJ's idea. We save last timestamp seen
		 * from the destination in peer table, when entering
		 * state TIME-WAIT, and check against it before
		 * accepting new connection request.
		 *
		 * If "isn" is not zero, this request hit alive
		 * timewait bucket, so that all the necessary checks
		 * are made in the function processing timewait state.
		 */
		if (tcp_death_row.sysctl_tw_recycle) {
			bool strict;

			dst = af_ops->route_req(sk, &fl, req, &strict);

			if (dst && strict &&
			    !tcp_peer_is_proven(req, dst, true,
						tmp_opt.saw_tstamp)) {
				NET_INC_STATS_BH(sock_net(sk), LINUX_MIB_PAWSPASSIVEREJECTED);
				goto drop_and_release;
			}
		}
		/* Kill the following clause, if you dislike this way. */
		else if (!sysctl_tcp_syncookies &&
			 (sysctl_max_syn_backlog - inet_csk_reqsk_queue_len(sk) <
			  (sysctl_max_syn_backlog >> 2)) &&
			 !tcp_peer_is_proven(req, dst, false,
					     tmp_opt.saw_tstamp)) {
			/* Without syncookies last quarter of
			 * backlog is filled with destinations,
			 * proven to be alive.
			 * It means that we continue to communicate
			 * to destinations, already remembered
			 * to the moment of synflood.
			 */
			pr_drop_req(req, ntohs(tcp_hdr(skb)->source),
				    rsk_ops->family);
			goto drop_and_release;
		}

		isn = af_ops->init_seq(skb);
	}
	if (!dst) {
		dst = af_ops->route_req(sk, &fl, req, NULL);
		if (!dst)
			goto drop_and_free;
	}

	tcp_rsk(req)->snt_isn = isn;
	tcp_openreq_init_rwin(req, sk, dst);
	fastopen = !want_cookie &&
		   tcp_try_fastopen(sk, skb, req, &foc, dst);
	err = af_ops->send_synack(sk, dst, &fl, req,
				  skb_get_queue_mapping(skb), &foc);
	if (!fastopen) {
		if (err || want_cookie)
			goto drop_and_free;

		tcp_rsk(req)->listener = NULL;
		af_ops->queue_hash_add(sk, req, TCP_TIMEOUT_INIT);
	}

	return 0;

drop_and_release:
	dst_release(dst);
drop_and_free:
	reqsk_free(req);
drop:
	NET_INC_STATS_BH(sock_net(sk), LINUX_MIB_LISTENDROPS);
	return 0;
}
EXPORT_SYMBOL(tcp_conn_request);<|MERGE_RESOLUTION|>--- conflicted
+++ resolved
@@ -3328,12 +3328,8 @@
 	/* unprotected vars, we dont care of overwrites */
 	static u32 challenge_timestamp;
 	static unsigned int challenge_count;
-<<<<<<< HEAD
-	u32 count, now;
-=======
 	u32 now = jiffies / HZ;
 	u32 count;
->>>>>>> ba420f35
 
 	/* Check host-wide RFC 5961 rate limit. */
 	now = jiffies / HZ;
